--- conflicted
+++ resolved
@@ -580,58 +580,6 @@
                 manualSharedObject.name + ',' + childAsset.type;
             }
 
-<<<<<<< HEAD
-            dependencyBundleGraph.addEdge(
-              dependencyBundleGraph.addNodeByContentKeyIfNeeded(dependency.id, {
-                value: dependency,
-                type: 'dependency',
-              }),
-              dependencyBundleGraph.addNodeByContentKeyIfNeeded(
-                String(bundleId),
-                {
-                  value: bundle,
-                  type: 'bundle',
-                },
-              ),
-              dependencyPriorityEdges[dependency.priority],
-            );
-            continue;
-          }
-          if (
-            parentAsset.type !== childAsset.type ||
-            parentAsset.env.context !== childAsset.env.context ||
-            dependency.priority === 'parallel' ||
-            childAsset.bundleBehavior === 'inline'
-          ) {
-            // The referencing bundleRoot is the root of a Bundle that first brings in another bundle (essentially the FIRST parent of a bundle, this may or may not be a bundleGroup)
-            let [referencingBundleRoot, bundleGroupNodeId] = nullthrows(
-              stack[stack.length - 1],
-            );
-            let bundleGroup = nullthrows(
-              bundleGraph.getNode(bundleGroupNodeId),
-            );
-            invariant(bundleGroup !== 'root');
-
-            let bundleId;
-            let referencingBundleId = nullthrows(
-              bundleRoots.get(referencingBundleRoot),
-            )[0];
-            let referencingBundle = nullthrows(
-              bundleGraph.getNode(referencingBundleId),
-            );
-            invariant(referencingBundle !== 'root');
-            let bundle;
-            bundleId = bundles.get(childAsset.id);
-
-            /**
-             * If this is an entry bundlegroup, we only allow one bundle per type in those groups
-             * So attempt to add the asset to the entry bundle if it's of the same type.
-             * This asset will be created by other dependency if it's in another bundlegroup
-             * and bundles of other types should be merged in the next step
-             */
-            let bundleGroupRootAsset = nullthrows(bundleGroup.mainEntryAsset);
-=======
->>>>>>> 6bebe54d
             if (
               // MSB Step 3: If a bundle for these globs already exsits, use it
               manualSharedBundleKey != null &&
@@ -639,42 +587,6 @@
             ) {
               bundleId = nullthrows(manualSharedMap.get(manualSharedBundleKey));
             }
-<<<<<<< HEAD
-            if (bundleId == null) {
-              bundle = createBundle({
-                // Bundles created from type changes shouldn't have an entry asset.
-                asset: childAsset,
-                type: childAsset.type,
-                env: childAsset.env,
-                bundleBehavior:
-                  dependency.bundleBehavior ?? childAsset.bundleBehavior,
-                target: referencingBundle.target,
-                needsStableName:
-                  childAsset.bundleBehavior === 'inline' ||
-                  dependency.bundleBehavior === 'inline' ||
-                  (dependency.priority === 'parallel' &&
-                    !dependency.needsStableName)
-                    ? false
-                    : referencingBundle.needsStableName,
-              });
-              bundleId = bundleGraph.addNode(bundle);
-
-              // Store Type-Change bundles for later since we need to know ALL bundlegroups they are part of to reduce/combine them
-              if (parentAsset.type !== childAsset.type || parentAsset.env.context !== childAsset.env.context) {
-                typeChangeIds.add(bundleId);
-              }
-            } else {
-              bundle = bundleGraph.getNode(bundleId);
-              invariant(bundle != null && bundle !== 'root');
-
-              if (
-                // If this dependency requests isolated, but the bundle is not,
-                // make the bundle isolated for all uses.
-                dependency.bundleBehavior === 'isolated' &&
-                bundle.bundleBehavior == null
-              ) {
-                bundle.bundleBehavior = dependency.bundleBehavior;
-=======
             if (
               dependency.priority === 'lazy' ||
               childAsset.bundleBehavior === 'isolated' // An isolated Dependency, or Bundle must contain all assets it needs to load.
@@ -719,7 +631,6 @@
                 ) {
                   bundle.bundleBehavior = dependency.bundleBehavior;
                 }
->>>>>>> 6bebe54d
               }
 
               dependencyBundleGraph.addEdge(
@@ -1121,17 +1032,6 @@
           actions.skipChildren();
           return;
         }
-<<<<<<< HEAD
-        return;
-      }
-      //asset node type
-      let asset = node.value;
-      if (asset.bundleBehavior != null || root.type !== asset.type || root.env.context !== asset.env.context) {
-        if ((root.type !== asset.type || root.env.context !== asset.env.context) && !bundleRoots.has(asset)) {
-          // A type may not necessarily be a bundleRoot since we've merged at this point
-          // So we must add that asset in as an island at the very least
-          reachableRoots.addNodeByContentKeyIfNeeded(node.value.id, node.value);
-=======
         let assetIndex = nullthrows(assetToIndex.get(node.value));
         reachable.add(assetIndex);
         reachableRoots[assetIndex].add(bundleRootId);
@@ -1144,7 +1044,6 @@
           for (let parent of parents) {
             inlineConstantDeps.get(parent).add(asset);
           }
->>>>>>> 6bebe54d
         }
 
         return;
