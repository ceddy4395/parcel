--- conflicted
+++ resolved
@@ -442,14 +442,11 @@
     assetGraphTransformationSubGraph,
     changedAssets,
   }) {
-<<<<<<< HEAD
     //can updateAssetgraph here or bundle ?
     // changedAssets.forEach(value => {
     //   bundleGraph.updateAssetGraph(value, assetGraphTransformationSubGraph);
     // });
     //bundleGraph.merge(assetGraphTransformationSubGraph);
-=======
->>>>>>> 05865d99
     changedAssets.forEach(value => {
       bundleGraph.findBundlesWithAsset(value).forEach(bundle => {
         bundleGraph.addAssetGraphToBundle(value, bundle);
