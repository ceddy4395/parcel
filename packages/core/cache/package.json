{
  "name": "@parcel/cache",
  "version": "2.0.24",
  "license": "MIT",
  "publishConfig": {
    "access": "public"
  },
  "funding": {
    "type": "opencollective",
    "url": "https://opencollective.com/parcel"
  },
  "repository": {
    "type": "git",
    "url": "https://github.com/parcel-bundler/parcel.git"
  },
  "main": "lib/index.js",
  "source": "src/index.js",
  "types": "index.d.ts",
  "engines": {
    "node": ">= 12.0.0"
  },
  "scripts": {
    "build-ts": "mkdir -p lib && flow-to-ts src/types.js > lib/types.d.ts",
    "check-ts": "tsc --noEmit index.d.ts"
  },
  "dependencies": {
<<<<<<< HEAD
    "@parcel/fs": "2.0.24",
    "@parcel/logger": "2.0.24",
    "@parcel/utils": "2.0.24",
    "lmdb": "2.3.5"
=======
    "@parcel/fs": "2.5.0",
    "@parcel/logger": "2.5.0",
    "@parcel/utils": "2.5.0",
    "lmdb": "2.3.7"
>>>>>>> 50893a7e
  },
  "peerDependencies": {
    "@parcel/core": "^2.0.24"
  },
  "devDependencies": {
    "idb": "^5.0.8"
  },
  "browser": {
    "./src/IDBCache.js": "./src/IDBCache.browser.js",
    "./src/LMDBCache.js": false
  }
}<|MERGE_RESOLUTION|>--- conflicted
+++ resolved
@@ -24,17 +24,10 @@
     "check-ts": "tsc --noEmit index.d.ts"
   },
   "dependencies": {
-<<<<<<< HEAD
     "@parcel/fs": "2.0.24",
     "@parcel/logger": "2.0.24",
     "@parcel/utils": "2.0.24",
-    "lmdb": "2.3.5"
-=======
-    "@parcel/fs": "2.5.0",
-    "@parcel/logger": "2.5.0",
-    "@parcel/utils": "2.5.0",
     "lmdb": "2.3.7"
->>>>>>> 50893a7e
   },
   "peerDependencies": {
     "@parcel/core": "^2.0.24"
