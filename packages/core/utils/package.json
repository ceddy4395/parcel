{
  "name": "@parcel/utils",
  "version": "2.0.0-frontbucket.23",
  "description": "Blazing fast, zero configuration web application bundler",
  "license": "MIT",
  "publishConfig": {
    "access": "public"
  },
  "repository": {
    "type": "git",
    "url": "https://github.com/parcel-bundler/parcel.git"
  },
  "main": "lib/index.js",
  "source": "src/index.js",
  "engines": {
    "node": ">= 10.0.0"
  },
  "dependencies": {
    "@iarna/toml": "^2.2.0",
<<<<<<< HEAD
    "@parcel/codeframe": "^2.0.0-frontbucket.11",
    "@parcel/diagnostic": "^2.0.0-frontbucket.13",
    "@parcel/logger": "^2.0.0-frontbucket.15",
    "@parcel/markdown-ansi": "^2.0.0-frontbucket.11",
    "@parcel/source-map": "2.0.0-alpha.4.9",
=======
    "@parcel/codeframe": "^2.0.0-alpha.3.1",
    "@parcel/diagnostic": "^2.0.0-alpha.3.1",
    "@parcel/logger": "^2.0.0-alpha.3.1",
    "@parcel/markdown-ansi": "^2.0.0-alpha.3.1",
    "@parcel/source-map": "2.0.0-alpha.4.11",
>>>>>>> 149c00b7
    "ansi-html": "^0.0.7",
    "chalk": "^2.4.2",
    "clone": "^2.1.1",
    "fast-glob": "3.1.1",
    "is-glob": "^4.0.0",
    "is-url": "^1.2.2",
    "js-levenshtein": "^1.1.6",
    "json5": "^1.0.1",
    "micromatch": "^4.0.2",
    "node-forge": "^0.8.1",
    "nullthrows": "^1.1.1",
    "open": "^7.0.3",
    "resolve": "^1.12.0",
    "serialize-to-js": "^3.0.1",
    "terser": "^3.7.3"
  },
  "devDependencies": {
    "@babel/plugin-transform-flow-strip-types": "^7.2.0",
    "random-int": "^1.0.0"
  }
}<|MERGE_RESOLUTION|>--- conflicted
+++ resolved
@@ -17,19 +17,11 @@
   },
   "dependencies": {
     "@iarna/toml": "^2.2.0",
-<<<<<<< HEAD
     "@parcel/codeframe": "^2.0.0-frontbucket.11",
     "@parcel/diagnostic": "^2.0.0-frontbucket.13",
     "@parcel/logger": "^2.0.0-frontbucket.15",
     "@parcel/markdown-ansi": "^2.0.0-frontbucket.11",
-    "@parcel/source-map": "2.0.0-alpha.4.9",
-=======
-    "@parcel/codeframe": "^2.0.0-alpha.3.1",
-    "@parcel/diagnostic": "^2.0.0-alpha.3.1",
-    "@parcel/logger": "^2.0.0-alpha.3.1",
-    "@parcel/markdown-ansi": "^2.0.0-alpha.3.1",
     "@parcel/source-map": "2.0.0-alpha.4.11",
->>>>>>> 149c00b7
     "ansi-html": "^0.0.7",
     "chalk": "^2.4.2",
     "clone": "^2.1.1",
