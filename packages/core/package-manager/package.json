{
  "name": "@parcel/package-manager",
  "version": "2.0.0-frontbucket.13",
  "description": "Blazing fast, zero configuration web application bundler",
  "license": "MIT",
  "publishConfig": {
    "access": "public"
  },
  "repository": {
    "type": "git",
    "url": "https://github.com/parcel-bundler/parcel.git"
  },
  "main": "lib/index.js",
  "source": "src/index.js",
  "engines": {
    "node": ">= 10.0.0"
  },
  "dependencies": {
<<<<<<< HEAD
    "@parcel/fs": "^2.0.0-frontbucket.13",
    "@parcel/logger": "^2.0.0-frontbucket.11",
    "@parcel/utils": "^2.0.0-frontbucket.13",
    "@parcel/workers": "^2.0.0-frontbucket.13",
=======
    "@parcel/diagnostic": "^2.0.0-alpha.3.1",
    "@parcel/fs": "^2.0.0-alpha.3.1",
    "@parcel/logger": "^2.0.0-alpha.3.1",
    "@parcel/utils": "^2.0.0-alpha.3.1",
    "@parcel/workers": "^2.0.0-alpha.3.1",
>>>>>>> 04f2e662
    "command-exists": "^1.2.6",
    "cross-spawn": "^6.0.4",
    "nullthrows": "^1.1.1",
    "resolve": "^1.12.0",
    "semver": "^5.4.1",
    "split2": "^3.1.1"
  },
  "peerDependencies": {
    "@parcel/core": "^2.0.0-alpha.3.1"
  }
}<|MERGE_RESOLUTION|>--- conflicted
+++ resolved
@@ -16,18 +16,11 @@
     "node": ">= 10.0.0"
   },
   "dependencies": {
-<<<<<<< HEAD
+    "@parcel/diagnostic": "^2.0.0-frontbucket.11",
     "@parcel/fs": "^2.0.0-frontbucket.13",
     "@parcel/logger": "^2.0.0-frontbucket.11",
     "@parcel/utils": "^2.0.0-frontbucket.13",
     "@parcel/workers": "^2.0.0-frontbucket.13",
-=======
-    "@parcel/diagnostic": "^2.0.0-alpha.3.1",
-    "@parcel/fs": "^2.0.0-alpha.3.1",
-    "@parcel/logger": "^2.0.0-alpha.3.1",
-    "@parcel/utils": "^2.0.0-alpha.3.1",
-    "@parcel/workers": "^2.0.0-alpha.3.1",
->>>>>>> 04f2e662
     "command-exists": "^1.2.6",
     "cross-spawn": "^6.0.4",
     "nullthrows": "^1.1.1",
