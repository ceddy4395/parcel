// @flow strict-local

import type {Readable} from 'stream';
import type SourceMap from '@parcel/source-map';
import type {FileSystem} from '@parcel/fs';
import type WorkerFarm from '@parcel/workers';
import type {PackageManager} from '@parcel/package-manager';
import type {Diagnostic} from '@parcel/diagnostic';
import type {PluginLogger} from '@parcel/logger';

import type {AST as _AST, ConfigResult as _ConfigResult} from './unsafe';

export type AST = _AST;
export type ConfigResult = _ConfigResult;

export type JSONValue =
  | null
  | boolean
  | number
  | string
  | Array<JSONValue>
  | JSONObject;

export type JSONObject = {[key: string]: JSONValue, ...};

export type PackageName = string;
export type FilePath = string;
export type Glob = string;
export type Semver = string;
export type SemverRange = string;
export type ModuleSpecifier = string;

export type GlobMap<T> = {[Glob]: T, ...};

export type ParcelConfigFile = {
  extends?: PackageName | FilePath | Array<PackageName | FilePath>,
  resolvers?: Array<PackageName>,
  transforms?: {[Glob]: Array<PackageName>, ...},
  bundler?: PackageName,
  namers?: Array<PackageName>,
  runtimes?: {[EnvironmentContext]: Array<PackageName>, ...},
  packagers?: {[Glob]: PackageName, ...},
  optimizers?: {[Glob]: Array<PackageName>, ...},
  reporters?: Array<PackageName>,
  validators?: {[Glob]: Array<PackageName>, ...},
  ...
};

export type ResolvedParcelConfigFile = {
  ...ParcelConfigFile,
  filePath: FilePath,
  ...
};

export type Engines = {
  browsers?: string | Array<string>,
  electron?: SemverRange,
  node?: SemverRange,
  parcel?: SemverRange,
  ...
};

export type TargetSourceMapOptions = {|
  sourceRoot?: string,
  inline?: boolean,
  inlineSources?: boolean
|};

export interface Target {
  +distEntry: ?FilePath;
  +distDir: FilePath;
  +env: Environment;
  +sourceMap: ?TargetSourceMapOptions;
  +name: string;
  +publicUrl: ?string;
}

export type EnvironmentContext =
  | 'browser'
  | 'web-worker'
  | 'service-worker'
  | 'node'
  | 'electron-main'
  | 'electron-renderer';

export type OutputFormat = 'esmodule' | 'commonjs' | 'global';
export type PackageTargetDescriptor = {|
  context?: EnvironmentContext,
  engines?: Engines,
  includeNodeModules?: boolean | Array<PackageName>,
  outputFormat?: OutputFormat,
  publicUrl?: string,
  distDir?: FilePath,
  sourceMap?: TargetSourceMapOptions,
  isLibrary?: boolean
|};

export type TargetDescriptor = {|
  ...PackageTargetDescriptor,
  distDir: FilePath
|};

export type EnvironmentOpts = {|
  context?: EnvironmentContext,
  engines?: Engines,
  includeNodeModules?: boolean | Array<PackageName>,
  outputFormat?: OutputFormat,
  isLibrary?: boolean
|};

export type VersionMap = {
  [string]: string,
  ...
};

export interface Environment {
  +context: EnvironmentContext;
  +engines: Engines;
  +includeNodeModules: boolean | Array<PackageName>;
  +outputFormat: OutputFormat;
  +isLibrary: boolean;

  isBrowser(): boolean;
  isNode(): boolean;
  isElectron(): boolean;
  isWorker(): boolean;
  isIsolated(): boolean;
  matchesEngines(minVersions: VersionMap): boolean;
}

type PackageDependencies = {|
  [PackageName]: Semver
|};

export type PackageJSON = {
  name: PackageName,
  version: Semver,
  main?: FilePath,
  module?: FilePath,
  types?: FilePath,
  browser?: FilePath | {[FilePath]: FilePath | boolean, ...},
  source?: FilePath | {[FilePath]: FilePath, ...},
  alias?: {[PackageName | FilePath | Glob]: PackageName | FilePath, ...},
  browserslist?: Array<string>,
  engines?: Engines,
  targets?: {[string]: PackageTargetDescriptor, ...},
  dependencies?: PackageDependencies,
  devDependencies?: PackageDependencies,
  peerDependencies?: PackageDependencies,
  sideEffects?: boolean | FilePath | Array<FilePath>,
  ...
};

export type LogLevel = 'none' | 'error' | 'warn' | 'info' | 'verbose';
export type BuildMode = 'development' | 'production' | string;

export type InitialParcelOptions = {|
  entries?: FilePath | Array<FilePath>,
  rootDir?: FilePath,
  config?: ResolvedParcelConfigFile,
  defaultConfig?: ResolvedParcelConfigFile,
  env?: {[string]: string, ...},
  targets?: ?(Array<string> | {+[string]: TargetDescriptor, ...}),

  disableCache?: boolean,
  cacheDir?: FilePath,
  killWorkers?: boolean,
  mode?: BuildMode,
  minify?: boolean,
  scopeHoist?: boolean,
  sourceMaps?: boolean,
  hot?: ServerOptions | false,
  serve?: ServerOptions | false,
  autoinstall?: boolean,
  logLevel?: LogLevel,
  profile?: boolean,
  patchConsole?: boolean,

  inputFS?: FileSystem,
  outputFS?: FileSystem,
  workerFarm?: WorkerFarm,
  packageManager?: PackageManager,
  defaultEngines?: Engines

  // contentHash
  // throwErrors
  // global?
  // detailedReport
|};

export interface PluginOptions {
  +mode: BuildMode;
  +minify: boolean;
  +scopeHoist: boolean;
  +sourceMaps: boolean;
  +env: {+[string]: string, ...};
  +hot: ServerOptions | false;
  +serve: ServerOptions | false;
  +autoinstall: boolean;
  +logLevel: LogLevel;
  +rootDir: FilePath;
  +projectRoot: FilePath;
  +cacheDir: FilePath;
  +inputFS: FileSystem;
  +outputFS: FileSystem;
  +packageManager: PackageManager;
}

export type ServerOptions = {|
  host?: string,
  port: number,
  https?: HTTPSOptions | boolean,
  publicUrl?: string
|};

export type HTTPSOptions = {|
  cert: FilePath,
  key: FilePath
|};

export type SourceLocation = {|
  filePath: string,
  start: {|
    line: number,
    column: number
  |},
  end: {|
    line: number,
    column: number
  |}
|};

export type Meta = {
  [string]: JSONValue,
  globals?: Map<string, ?{code: string, deps?: Array<string>, ...}>,
  ...
};

export type Symbol = string;

export type DependencyOptions = {|
  moduleSpecifier: ModuleSpecifier,
  isAsync?: boolean,
  isEntry?: boolean,
  isOptional?: boolean,
  isURL?: boolean,
  isWeak?: ?boolean,
  loc?: SourceLocation,
  env?: EnvironmentOpts,
  meta?: Meta,
  target?: Target,
  symbols?: Map<Symbol, Symbol>
|};

export interface Dependency {
  +id: string;
  +moduleSpecifier: ModuleSpecifier;
  +isAsync: boolean;
  +isEntry: boolean;
  +isOptional: boolean;
  +isURL: boolean;
  +isWeak: ?boolean;
  +loc: ?SourceLocation;
  +env: Environment;
  +meta: Meta;
  +target: ?Target;
  +sourceAssetId: ?string;
  +sourcePath: ?string;
  +symbols: Map<Symbol, Symbol>;
  +pipeline: ?string;
}

export type File = {|
  filePath: FilePath,
  hash?: string
|};

interface BaseAsset {
  +ast: ?AST;
  +env: Environment;
  +fs: FileSystem;
  +filePath: FilePath;
  +id: string;
  +meta: Meta;
  +isIsolated: boolean;
  +isInline: boolean;
  +isSource: boolean;
  +type: string;
  +symbols: Map<Symbol, Symbol>;
  +sideEffects: boolean;
  +uniqueKey: ?string;

  getCode(): Promise<string>;
  getBuffer(): Promise<Buffer>;
  getStream(): Readable;
  getMap(): Promise<?SourceMap>;
  getIncludedFiles(): $ReadOnlyArray<File>;
  getDependencies(): $ReadOnlyArray<Dependency>;
  getConfig(
    filePaths: Array<FilePath>,
    options: ?{|
      packageKey?: string,
      parse?: boolean
    |}
  ): Promise<ConfigResult | null>;
  getPackage(): Promise<PackageJSON | null>;
}

export interface MutableAsset extends BaseAsset {
  ast: ?AST;
  isIsolated: boolean;
  isInline: boolean;
  type: string;

  addDependency(dep: DependencyOptions): string;
  setMap(?SourceMap): void;
  setCode(string): void;
  setBuffer(Buffer): void;
  setStream(Readable): void;
  addIncludedFile(file: File): void;
  addDependency(opts: DependencyOptions): string;
  addURLDependency(url: string, opts: $Shape<DependencyOptions>): string;
}

export interface Asset extends BaseAsset {
  +outputHash: string;
  +stats: Stats;
}

export interface Config {
  +isSource: boolean;
  +searchPath: FilePath;
  +result: ConfigResult;
  +env: Environment;
  +resolvedPath: ?FilePath;

  setResolvedPath(filePath: FilePath): void;
  setResult(result: ConfigResult): void; // TODO: fix
  setResultHash(resultHash: string): void;
  addIncludedFile(filePath: FilePath): void;
  addDevDependency(name: PackageName, version?: Semver): void;
  setWatchGlob(glob: string): void;
  getConfigFrom(
    searchPath: FilePath,
    filePaths: Array<FilePath>,
    options: ?{|
      packageKey?: string,
      parse?: boolean,
      exclude?: boolean
    |}
  ): Promise<ConfigResult | null>;
  getConfig(
    filePaths: Array<FilePath>,
    options: ?{|
      packageKey?: string,
      parse?: boolean,
      exclude?: boolean
    |}
  ): Promise<ConfigResult | null>;
  getPackage(): Promise<PackageJSON | null>;
  shouldRehydrate(): void;
  shouldReload(): void;
  shouldInvalidateOnStartup(): void;
}

export type Stats = {|
  time: number,
  size: number
|};

export type GenerateOutput = {|
  code: string,
  map?: ?SourceMap
|};

export type Blob = string | Buffer | Readable;

export interface TransformerResult {
  type: string;
  code?: string;
  map?: ?SourceMap;
  content?: Blob;
  ast?: ?AST;
  dependencies?: $ReadOnlyArray<DependencyOptions>;
  includedFiles?: $ReadOnlyArray<File>;
  isIsolated?: boolean;
  isInline?: boolean;
  isSource?: boolean;
  env?: EnvironmentOpts;
  meta?: Meta;
  pipeline?: ?string;
  symbols?: Map<Symbol, Symbol>;
  sideEffects?: boolean;
  uniqueKey?: ?string;
}

export type Async<T> = T | Promise<T>;

export type ResolveFn = (from: FilePath, to: string) => Promise<FilePath>;

type ResolveConfigFn = (
  configNames: Array<FilePath>
) => Promise<FilePath | null>;

export type ValidateResult = {|
  warnings: Array<Diagnostic>,
  errors: Array<Diagnostic>
|};

export type Validator = {|
  validate({|
    asset: Asset,
    config: ConfigResult | void,
    options: PluginOptions,
    logger: PluginLogger
  |}): Async<ValidateResult | void>,
  getConfig?: ({|
    asset: Asset,
    resolveConfig: ResolveConfigFn,
    options: PluginOptions,
    logger: PluginLogger
  |}) => Async<ConfigResult | void>
|};

export type Transformer = {|
  // TODO: deprecate getConfig
  getConfig?: ({|
    asset: MutableAsset,
    resolve: ResolveFn,
    options: PluginOptions,
    logger: PluginLogger
  |}) => Async<ConfigResult | void>,
  loadConfig?: ({|
    config: Config,
    options: PluginOptions,
    logger: PluginLogger
  |}) => Async<void>,
  rehydrateConfig?: ({|
    config: Config,
    options: PluginOptions,
    logger: PluginLogger
  |}) => Async<void>,
  canReuseAST?: ({|
    ast: AST,
    options: PluginOptions,
    logger: PluginLogger
  |}) => boolean,
  parse?: ({|
    asset: MutableAsset,
    config: ?ConfigResult,
    resolve: ResolveFn,
    options: PluginOptions,
    logger: PluginLogger
  |}) => Async<?AST>,
  transform({|
    asset: MutableAsset,
    config: ?ConfigResult,
    resolve: ResolveFn,
    options: PluginOptions,
    logger: PluginLogger
  |}): Async<Array<TransformerResult | MutableAsset>>,
  generate?: ({|
    asset: MutableAsset,
    config: ?ConfigResult,
    resolve: ResolveFn,
    options: PluginOptions,
    logger: PluginLogger
  |}) => Async<GenerateOutput>,
  postProcess?: ({|
    assets: Array<MutableAsset>,
    config: ?ConfigResult,
    resolve: ResolveFn,
    options: PluginOptions,
    logger: PluginLogger
  |}) => Async<Array<TransformerResult>>
|};

export interface TraversalActions {
  skipChildren(): void;
  stop(): void;
}

export type GraphVisitor<TNode, TContext> =
  | GraphTraversalCallback<TNode, TContext>
  | {|
      enter?: GraphTraversalCallback<TNode, TContext>,
      exit?: GraphTraversalCallback<TNode, TContext>
    |};
export type GraphTraversalCallback<TNode, TContext> = (
  node: TNode,
  context: ?TContext,
  actions: TraversalActions
) => ?TContext;

export type BundleTraversable =
  | {|+type: 'asset', value: Asset|}
  | {|+type: 'dependency', value: Dependency|};

export type BundlerBundleGraphTraversable =
  | {|+type: 'asset', value: Asset|}
  | {|+type: 'dependency', value: Dependency|};

export type CreateBundleOpts =
  // If an entryAsset is provided, a bundle id, type, and environment will be
  // inferred from the entryAsset.
  | {|
      id?: string,
      entryAsset: Asset,
      target: Target,
      isEntry?: ?boolean,
      isInline?: ?boolean,
      type?: ?string,
      env?: ?Environment
    |}
  // If an entryAsset is not provided, a bundle id, type, and environment must
  // be provided.
  | {|
      id: string,
      entryAsset?: Asset,
      target: Target,
      isEntry?: ?boolean,
      isInline?: ?boolean,
      type: string,
      env: Environment
    |};

export type SymbolResolution = {|
  asset: Asset,
  exportSymbol: Symbol | string,
  symbol: void | Symbol
|};

export interface Bundle {
  +id: string;
  +type: string;
  +env: Environment;
  +isEntry: ?boolean;
  +isInline: ?boolean;
  +target: Target;
  +filePath: ?FilePath;
  +name: ?string;
  +stats: Stats;
  getEntryAssets(): Array<Asset>;
  getMainEntry(): ?Asset;
  hasAsset(Asset): boolean;
  getHash(): string;
  traverseAssets<TContext>(visit: GraphVisitor<Asset, TContext>): ?TContext;
  traverse<TContext>(
    visit: GraphVisitor<BundleTraversable, TContext>
  ): ?TContext;
}

export interface NamedBundle extends Bundle {
  +filePath: FilePath;
  +name: string;
}

export type BundleGroup = {|
  target: Target,
  entryAssetId: string
|};

export interface MutableBundleGraph {
  addAssetGraphToBundle(Asset, Bundle): void;
  addBundleToBundleGroup(Bundle, BundleGroup): void;
  createAssetReference(Dependency, Asset): void;
  createBundle(CreateBundleOpts): Bundle;
  createBundleGroup(Dependency, Target): BundleGroup;
  findBundlesWithAsset(Asset): Array<Bundle>;
  getDependencyAssets(Dependency): Array<Asset>;
  getDependencyResolution(Dependency): ?Asset;
  getBundleGroupsContainingBundle(Bundle): Array<BundleGroup>;
  getBundlesInBundleGroup(BundleGroup): Array<Bundle>;
  getTotalSize(Asset): number;
  isAssetInAncestorBundles(Bundle, Asset): boolean;
  removeAssetGraphFromBundle(Asset, Bundle): void;
  traverse<TContext>(
    GraphVisitor<BundlerBundleGraphTraversable, TContext>
  ): ?TContext;
  traverseBundles<TContext>(GraphVisitor<Bundle, TContext>): ?TContext;
  traverseContents<TContext>(
    GraphVisitor<BundlerBundleGraphTraversable, TContext>
  ): ?TContext;
}

export interface BundleGraph {
  getBundles(): Array<Bundle>;
  getBundleGroupsContainingBundle(bundle: Bundle): Array<BundleGroup>;
  getBundleGroupsReferencedByBundle(
    bundle: Bundle
  ): Array<{|
    bundleGroup: BundleGroup,
    dependency: Dependency
  |}>;
  getBundlesInBundleGroup(bundleGroup: BundleGroup): Array<Bundle>;
  getChildBundles(bundle: Bundle): Array<Bundle>;
  getSiblingBundles(bundle: Bundle): Array<Bundle>;
  getDependencies(asset: Asset): Array<Dependency>;
  getIncomingDependencies(asset: Asset): Array<Dependency>;
  getDependencyResolution(dependency: Dependency): ?Asset;
  isAssetInAncestorBundles(bundle: Bundle, asset: Asset): boolean;
  isAssetReferenced(asset: Asset): boolean;
  isAssetReferencedByAssetType(asset: Asset, type: string): boolean;
  hasParentBundleOfType(bundle: Bundle, type: string): boolean;
  resolveSymbol(asset: Asset, symbol: Symbol): SymbolResolution;
  getExportedSymbols(asset: Asset): Array<SymbolResolution>;
  traverseBundles<TContext>(
    visit: GraphTraversalCallback<Bundle, TContext>
  ): ?TContext;
  findBundlesWithAsset(Asset): Array<Bundle>;
}

export type BundleResult = {|
  contents: Blob,
  ast?: AST,
  map?: ?SourceMap
|};

export type ResolveResult = {|
  filePath?: FilePath,
  isExcluded?: boolean,
  sideEffects?: boolean,
  code?: string
|};

export type Bundler = {|
  bundle({|
    bundleGraph: MutableBundleGraph,
    options: PluginOptions,
    logger: PluginLogger
  |}): Async<void>,
  optimize({|
    bundleGraph: MutableBundleGraph,
    options: PluginOptions,
    logger: PluginLogger
  |}): Async<void>
|};

export type Namer = {|
  name({|
    bundle: Bundle,
    bundleGraph: BundleGraph,
    options: PluginOptions,
    logger: PluginLogger
  |}): Async<?FilePath>
|};

export type RuntimeAsset = {|
  filePath: FilePath,
  code: string,
  dependency?: Dependency,
  isEntry?: boolean
|};

export type Runtime = {|
  apply({|
    bundle: NamedBundle,
    bundleGraph: BundleGraph,
    options: PluginOptions,
    logger: PluginLogger
  |}): Async<void | RuntimeAsset | Array<RuntimeAsset>>
|};

export type Packager = {|
  package({|
    bundle: NamedBundle,
    bundleGraph: BundleGraph,
    options: PluginOptions,
    getSourceMapReference: (map: SourceMap) => Promise<string> | string,
    logger: PluginLogger,
    getInlineBundleContents: (
      Bundle,
      BundleGraph
    ) => Async<{|contents: Blob, map: ?(Readable | string)|}>
  |}): Async<BundleResult>
|};

export type Optimizer = {|
  optimize({|
    bundle: NamedBundle,
    contents: Blob,
    map: ?SourceMap,
    options: PluginOptions,
    logger: PluginLogger
  |}): Async<BundleResult>
|};

export type Resolver = {|
  resolve({|
    dependency: Dependency,
    options: PluginOptions,
<<<<<<< HEAD
    filePath: FilePath
=======
    logger: PluginLogger
>>>>>>> 168b30ea
  |}): Async<?ResolveResult>
|};

export type ProgressLogEvent = {|
  +type: 'log',
  +level: 'progress',
  +message: string
|};

export type DiagnosticLogEvent = {|
  +type: 'log',
  +level: 'error' | 'warn' | 'info' | 'verbose',
  +diagnostics: Array<Diagnostic>
|};

export type TextLogEvent = {|
  +type: 'log',
  +level: 'success',
  +message: string
|};

export type LogEvent = ProgressLogEvent | DiagnosticLogEvent | TextLogEvent;

export type BuildStartEvent = {|
  type: 'buildStart'
|};

type WatchStartEvent = {|
  type: 'watchStart'
|};

type WatchEndEvent = {|
  type: 'watchEnd'
|};

type ResolvingProgressEvent = {|
  type: 'buildProgress',
  phase: 'resolving',
  dependency: Dependency
|};

type TransformingProgressEvent = {|
  type: 'buildProgress',
  phase: 'transforming',
  filePath: FilePath
|};

type BundlingProgressEvent = {|
  type: 'buildProgress',
  phase: 'bundling'
|};

type PackagingProgressEvent = {|
  type: 'buildProgress',
  phase: 'packaging',
  bundle: NamedBundle
|};

type OptimizingProgressEvent = {|
  type: 'buildProgress',
  phase: 'optimizing',
  bundle: NamedBundle
|};

export type BuildProgressEvent =
  | ResolvingProgressEvent
  | TransformingProgressEvent
  | BundlingProgressEvent
  | PackagingProgressEvent
  | OptimizingProgressEvent;

export type BuildSuccessEvent = {|
  type: 'buildSuccess',
  bundleGraph: BundleGraph,
  buildTime: number,
  changedAssets: Map<string, Asset>
|};

export type BuildFailureEvent = {|
  type: 'buildFailure',
  diagnostics: Array<Diagnostic>
|};

export type BuildEvent = BuildFailureEvent | BuildSuccessEvent;

export type ValidationEvent = {|
  type: 'validation',
  filePath: FilePath
|};

export type ReporterEvent =
  | LogEvent
  | BuildStartEvent
  | BuildProgressEvent
  | BuildSuccessEvent
  | BuildFailureEvent
  | WatchStartEvent
  | WatchEndEvent
  | ValidationEvent;

export type Reporter = {|
  report({|
    event: ReporterEvent,
    options: PluginOptions,
    logger: PluginLogger
  |}): Async<void>
|};

export interface ErrorWithCode extends Error {
  code?: string;
}

export interface IDisposable {
  dispose(): mixed;
}

export interface AsyncSubscription {
  unsubscribe(): Promise<mixed>;
}<|MERGE_RESOLUTION|>--- conflicted
+++ resolved
@@ -689,11 +689,8 @@
   resolve({|
     dependency: Dependency,
     options: PluginOptions,
-<<<<<<< HEAD
+    logger: PluginLogger,
     filePath: FilePath
-=======
-    logger: PluginLogger
->>>>>>> 168b30ea
   |}): Async<?ResolveResult>
 |};
 
