{
  "name": "parcel",
<<<<<<< HEAD
  "version": "2.0.0-frontbucket.22",
=======
  "version": "2.0.0-alpha.3.2",
  "description": "Blazing fast, zero configuration web application bundler",
>>>>>>> c9c9b755
  "license": "MIT",
  "publishConfig": {
    "access": "public"
  },
  "repository": {
    "type": "git",
    "url": "https://github.com/parcel-bundler/parcel.git"
  },
  "bin": "src/bin.js",
  "main": "lib/bin.js",
  "source": "src/bin.js",
  "engines": {
    "node": ">= 10.0.0"
  },
  "dependencies": {
    "@atlassian/internal-parcel-utils": "^2.0.0-frontbucket.14",
    "@parcel/config-default": "^2.0.0-frontbucket.22",
    "@parcel/core": "^2.0.0-frontbucket.17",
    "@parcel/diagnostic": "^2.0.0-frontbucket.12",
    "@parcel/fs": "^2.0.0-frontbucket.17",
    "@parcel/logger": "^2.0.0-frontbucket.13",
    "@parcel/package-manager": "^2.0.0-frontbucket.17",
    "@parcel/utils": "^2.0.0-frontbucket.16",
    "chalk": "^2.1.0",
    "commander": "^2.19.0",
    "get-port": "^4.2.0",
    "react": "^16.7.0",
    "v8-compile-cache": "^2.0.0"
  },
  "devDependencies": {
    "@parcel/babel-register": "^2.0.0-frontbucket.12"
  }
}<|MERGE_RESOLUTION|>--- conflicted
+++ resolved
@@ -1,11 +1,7 @@
 {
   "name": "parcel",
-<<<<<<< HEAD
   "version": "2.0.0-frontbucket.22",
-=======
-  "version": "2.0.0-alpha.3.2",
   "description": "Blazing fast, zero configuration web application bundler",
->>>>>>> c9c9b755
   "license": "MIT",
   "publishConfig": {
     "access": "public"
