--- conflicted
+++ resolved
@@ -6,11 +6,8 @@
 import {NodeFS} from '@parcel/fs';
 import ThrowableDiagnostic from '@parcel/diagnostic';
 import {prettyDiagnostic, openInBrowser} from '@parcel/utils';
-<<<<<<< HEAD
 import {getSentry} from '@atlassian/internal-parcel-utils';
-=======
 import {Disposable} from '@parcel/events';
->>>>>>> 796e1798
 import {INTERNAL_ORIGINAL_CONSOLE} from '@parcel/logger';
 import chalk from 'chalk';
 import program from 'commander';
@@ -187,11 +184,7 @@
   let parcel = new Parcel({
     entries,
     packageManager,
-<<<<<<< HEAD
     defaultConfig: require.resolve('@parcel/config-default'),
-=======
-    defaultConfig: '@parcel/config-default',
->>>>>>> 796e1798
     patchConsole: true,
     ...options,
   });
@@ -279,20 +272,6 @@
       );
     }
 
-<<<<<<< HEAD
-    let isExiting;
-    const exit = async () => {
-      if (isExiting) {
-        return;
-      }
-
-      isExiting = true;
-      await unsubscribe();
-      exitWithFailure();
-    };
-
-=======
->>>>>>> 796e1798
     if (command.watchForStdin) {
       process.stdin.on('end', async () => {
         INTERNAL_ORIGINAL_CONSOLE.log('STDIN closed, ending');
@@ -315,11 +294,7 @@
       if (!(e instanceof BuildError)) {
         await logUncaughtError(e);
       }
-<<<<<<< HEAD
-      exitWithFailure();
-=======
       await exit(1);
->>>>>>> 796e1798
     }
 
     await exit();
