--- conflicted
+++ resolved
@@ -1,10 +1,6 @@
 {
   "name": "@parcel/integration-tests",
-<<<<<<< HEAD
   "version": "2.0.0-frontbucket.39",
-=======
-  "version": "2.0.0-beta.1",
->>>>>>> c9748bcb
   "private": true,
   "license": "MIT",
   "repository": {
@@ -36,13 +32,8 @@
     "lodash": "^4.17.15",
     "marked": "^0.6.1",
     "ncp": "^2.0.0",
-<<<<<<< HEAD
     "parcel": "^2.0.0-frontbucket.38",
     "parcel-bundler": "^2.0.0-frontbucket.25",
-=======
-    "parcel": "2.0.0-beta.1",
-    "parcel-bundler": "2.0.0-beta.1",
->>>>>>> c9748bcb
     "postcss-custom-properties": "^8.0.9",
     "postcss-import": "^12.0.1",
     "react": "^16.11.0",
