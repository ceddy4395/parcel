import assert from 'assert';
import path from 'path';
import SourceMap from '@parcel/source-map';
import {
  bundle as _bundle,
  inputFS,
  outputFS,
  shallowEqual,
  distDir,
  mergeParcelOptions,
} from '@parcel/test-utils';
import {loadSourceMapUrl} from '@parcel/utils';

const bundle = (name, opts = {}) => {
  return _bundle(
    name,
    // $FlowFixMe
    mergeParcelOptions(
      {
        defaultTargetOptions: {
          sourceMaps: true,
        },
      },
      opts,
    ),
  );
};

function indexToLineCol(str, index) {
  let beforeIndex = str.slice(0, index);
  return {
    line: beforeIndex.split('\n').length,
    column: index - beforeIndex.lastIndexOf('\n') - 1,
  };
}

function checkSourceMapping({
  map,
  source,
  generated,
  str,
  generatedStr = str,
  sourcePath,
  msg = '',
}) {
  assert(
    generated.indexOf(generatedStr) !== -1,
    "'" + generatedStr + "' not found in generated code",
  );
  assert(source.indexOf(str) !== -1, "'" + str + "' not in source code");

  let generatedPosition = indexToLineCol(
    generated,
    generated.indexOf(generatedStr),
  );

  let matchIndex = source.indexOf(str);
  let matchWhitespaceIndex = matchIndex;
  while (
    matchWhitespaceIndex > 0 &&
    [' ', '\t'].includes(source[matchWhitespaceIndex - 1])
  ) {
    matchWhitespaceIndex--;
  }

  let sourceWhitespacePosition = indexToLineCol(source, matchWhitespaceIndex);
  let sourcePosition = indexToLineCol(source, matchIndex);

  let mapContent = map.getMap();
  let mapping = null;

  // Find closest mapping...
  let mappings = mapContent.mappings
    .filter(m => m.generated.line === generatedPosition.line)
    .sort((a, b) => a.generated.column - b.generated.column);
  let closestIndex = -1;
  let lastDistance = Number.MAX_SAFE_INTEGER;
  for (let i = 0; i < mappings.length; i++) {
    let currMapping = mappings[i];
    let distance = Math.abs(
      currMapping.generated.column - generatedPosition.column,
    );
    if (distance < lastDistance) {
      lastDistance = distance;
      closestIndex = i;
    }
  }
  if (closestIndex > -1) {
    mapping = map.indexedMappingToStringMapping(mappings[closestIndex]);
  }

  assert(mapping, "no mapping for '" + str + "'" + msg);

  let generatedDiff = {
    line: generatedPosition.line - mapping.generated.line,
    column: generatedPosition.column - mapping.generated.column,
  };

  let computedSourcePosition = {
    line: mapping.original.line + generatedDiff.line,
    column: mapping.original.column + generatedDiff.column,
  };

  let computedMapping = {
    line: computedSourcePosition.line,
    column: computedSourcePosition.column,
    source: mapping.source,
  };

  let sourceMapping = {
    line: sourcePosition.line,
    column: sourcePosition.column,
    source: sourcePath,
  };

  let sourceWhitespaceMapping = {
    line: sourceWhitespacePosition.line,
    column: sourceWhitespacePosition.column,
    source: sourcePath,
  };

  assert(
    shallowEqual(computedMapping, sourceMapping) ||
      shallowEqual(computedMapping, sourceWhitespaceMapping),
    "mapping '" +
      str +
      "' appears to be incorrect: " +
      msg +
      '\n\nExpected computed mapping ' +
      JSON.stringify(computedMapping) +
      ' to equal either\n\n' +
      JSON.stringify(sourceMapping) +
      '\nor, accepting whitespace,\n' +
      JSON.stringify(sourceWhitespaceMapping),
  );
}

describe('sourcemaps', function() {
  it('Should create a basic browser sourcemap', async function() {
    let sourceFilename = path.join(
      __dirname,
      '/integration/sourcemap/index.js',
    );
    await bundle(sourceFilename);

    let distDir = path.join(__dirname, '/integration/sourcemap/dist/');

    let filename = path.join(distDir, 'index.js');
    let raw = await outputFS.readFile(filename, 'utf8');
    let mapUrlData = await loadSourceMapUrl(outputFS, filename, raw);
    if (!mapUrlData) {
      throw new Error('Could not load map');
    }
    let map = mapUrlData.map;

    let sourceMap = new SourceMap('/');
    sourceMap.addVLQMap(map);
    let input = await inputFS.readFile(
      path.join(path.dirname(filename), map.sourceRoot, map.sources[0]),
      'utf8',
    );
    let sourcePath = 'index.js';

    checkSourceMapping({
      map: sourceMap,
      source: input,
      generated: raw,
      str: 'function helloWorld',
      sourcePath,
    });

    checkSourceMapping({
      map: sourceMap,
      source: input,
      generated: raw,
      str: 'module.exports = helloWorld;',
      sourcePath,
    });

    checkSourceMapping({
      map: sourceMap,
      source: input,
      generated: raw,
      str: '"hello world"',
      sourcePath,
    });
  });

  it('Should create a basic browser sourcemap when serving', async function() {
    let fixture = path.join(__dirname, '/integration/sourcemap');
    let sourceFilename = path.join(fixture, 'index.js');
    await bundle(sourceFilename, {serveOptions: {port: 1234}});

    let filename = path.join(distDir, 'index.js');
    let raw = await outputFS.readFile(filename, 'utf8');
    let mapUrlData = await loadSourceMapUrl(outputFS, filename, raw);
    if (!mapUrlData) {
      throw new Error('Could not load map');
    }
    let map = mapUrlData.map;

    let sourceMap = new SourceMap('/');
    sourceMap.addVLQMap(map);
    assert.strictEqual(map.sourceRoot, '/__parcel_source_root/');
    let input = await inputFS.readFile(
      path.join(fixture, map.sources[0]),
      'utf8',
    );

    checkSourceMapping({
      map: sourceMap,
      source: input,
      generated: raw,
      str: 'function helloWorld',
      sourcePath: map.sources[0],
    });

    checkSourceMapping({
      map: sourceMap,
      source: input,
      generated: raw,
      str: 'module.exports = helloWorld;',
      sourcePath: map.sources[0],
    });

    checkSourceMapping({
      map: sourceMap,
      source: input,
      generated: raw,
      str: '"hello world"',
      sourcePath: map.sources[0],
    });
  });

  it('Should create a basic node sourcemap', async function() {
    let sourceFilename = path.join(
      __dirname,
      '/integration/sourcemap-node/index.js',
    );
    await bundle(sourceFilename);

    let distDir = path.join(__dirname, '/integration/sourcemap-node/dist/');
    let filename = path.join(distDir, 'index.js');
    let raw = await outputFS.readFile(filename, 'utf8');
    let mapUrlData = await loadSourceMapUrl(outputFS, filename, raw);
    if (!mapUrlData) {
      throw new Error('Could not load map');
    }

    let map = mapUrlData.map;
    let sourceRoot = map.sourceRoot;
    assert.equal(
      sourceRoot,
      '../',
      'sourceRoot should be the root of the source files, relative to the output directory.',
    );

    let sourceMap = new SourceMap('/');
    sourceMap.addVLQMap(map);
    let input = await inputFS.readFile(sourceFilename, 'utf8');
    let sourcePath = 'index.js';
    let mapData = sourceMap.getMap();
    assert.equal(mapData.sources.length, 1);

    assert(
      await inputFS.exists(path.resolve(distDir + sourceRoot + sourcePath)),
      'combining sourceRoot and sources object should resolve to the original file',
    );

    checkSourceMapping({
      map: sourceMap,
      source: input,
      generated: raw,
      str: 'function helloWorld',
      sourcePath,
    });

    checkSourceMapping({
      map: sourceMap,
      source: input,
      generated: raw,
      str: 'module.exports = helloWorld;',
      sourcePath,
    });

    checkSourceMapping({
      map: sourceMap,
      source: input,
      generated: raw,
      str: '"hello world"',
      sourcePath,
    });
  });

  it('should create a valid sourcemap for a js file with requires', async function() {
    let sourceDir = path.join(__dirname, '/integration/sourcemap-nested/');
    let sourceFilename = path.join(sourceDir, '/index.js');
    await bundle(sourceFilename);

    let distDir = path.join(__dirname, '/integration/sourcemap-nested/dist/');
    let filename = path.join(distDir, 'index.js');
    let raw = await outputFS.readFile(filename, 'utf8');
    let mapUrlData = await loadSourceMapUrl(outputFS, filename, raw);
    if (!mapUrlData) {
      throw new Error('Could not load map');
    }

    let map = mapUrlData.map;
    let sourceRoot = map.sourceRoot;
    assert.equal(
      sourceRoot,
      '../',
      'sourceRoot should be the root of the source files, relative to the output directory.',
    );

    let sourceMap = new SourceMap('/');
    sourceMap.addVLQMap(map);
    let mapData = sourceMap.getMap();
    assert.equal(mapData.sources.length, 3);

    for (let source of mapData.sources) {
      assert(
        await inputFS.exists(path.resolve(distDir + sourceRoot + source)),
        'combining sourceRoot and sources object should resolve to the original file',
      );
    }

    let inputs = [
      await inputFS.readFile(sourceFilename, 'utf8'),
      await inputFS.readFile(path.join(sourceDir, 'local.js'), 'utf8'),
      await inputFS.readFile(path.join(sourceDir, 'utils/util.js'), 'utf8'),
    ];

    checkSourceMapping({
      map: sourceMap,
      source: inputs[0],
      generated: raw,
      str: 'const local',
      sourcePath: 'index.js',
    });

    checkSourceMapping({
      map: sourceMap,
      source: inputs[0],
      generated: raw,
      str: 'local.a',
      sourcePath: 'index.js',
    });

    checkSourceMapping({
      map: sourceMap,
      source: inputs[1],
      generated: raw,
      str: 'exports.a',
      sourcePath: 'local.js',
    });

    checkSourceMapping({
      map: sourceMap,
      source: inputs[2],
      generated: raw,
      str: 'exports.count = function(a, b) {',
      generatedStr: 'exports.count = function(a, b) {',
      sourcePath: 'utils/util.js',
    });

    checkSourceMapping({
      map: sourceMap,
      source: inputs[2],
      generated: raw,
      str: 'return a + b',
      sourcePath: 'utils/util.js',
    });
  });

  it('should create a valid sourcemap for a minified js bundle with requires', async function() {
    let sourceDir = path.join(
      __dirname,
      '/integration/sourcemap-nested-minified/',
    );
    let sourceFilename = path.join(sourceDir, '/index.js');
    await bundle(sourceFilename, {
      defaultTargetOptions: {
        shouldOptimize: true,
      },
    });

    let distDir = path.join(
      __dirname,
      '/integration/sourcemap-nested-minified/dist/',
    );
    let filename = path.join(distDir, 'index.js');
    let raw = await outputFS.readFile(filename, 'utf8');
    let mapUrlData = await loadSourceMapUrl(outputFS, filename, raw);
    if (!mapUrlData) {
      throw new Error('Could not load map');
    }

    let map = mapUrlData.map;
    let sourceRoot = map.sourceRoot;
    assert.equal(
      sourceRoot,
      '../',
      'sourceRoot should be the root of the source files, relative to the output directory.',
    );

    let sourceMap = new SourceMap('/');
    sourceMap.addVLQMap(map);
    let mapData = sourceMap.getMap();
    assert.equal(mapData.sources.length, 3);

    for (let source of mapData.sources) {
      assert(
        await inputFS.exists(path.resolve(distDir + sourceRoot + source)),
        'combining sourceRoot and sources object should resolve to the original file',
      );
    }

    let inputs = [
      await inputFS.readFile(sourceFilename, 'utf8'),
      await inputFS.readFile(path.join(sourceDir, 'local.js'), 'utf8'),
      await inputFS.readFile(path.join(sourceDir, 'utils/util.js'), 'utf8'),
    ];

    // TODO: Figure out a way to tests these without relying on generatedStr as much
    checkSourceMapping({
      map: sourceMap,
      source: inputs[0],
      generated: raw,
      str: 'const local',
<<<<<<< HEAD
      // ATLASSIAN `o` and `t` switch places when minified
=======
>>>>>>> 413a0936
      generatedStr: 'const t',
      sourcePath: 'index.js',
    });

    checkSourceMapping({
      map: sourceMap,
      source: inputs[0],
      generated: raw,
      str: 'local.a',
<<<<<<< HEAD
      // ATLASSIAN `o` and `t` switch places when minified
=======
>>>>>>> 413a0936
      generatedStr: 't.a',
      sourcePath: 'index.js',
    });

    checkSourceMapping({
      map: sourceMap,
      source: inputs[1],
      generated: raw,
      str: 'exports.a',
<<<<<<< HEAD
      // ATLASSIAN `o` and `t` switch places when minified
=======
>>>>>>> 413a0936
      generatedStr: 'o.a',
      sourcePath: 'local.js',
    });

    checkSourceMapping({
      map: sourceMap,
      source: inputs[2],
      generated: raw,
      str: 'exports.count = function(a, b) {',
<<<<<<< HEAD
      // ATLASSIAN `o` and `t` switch places when minified
=======
>>>>>>> 413a0936
      generatedStr: 'o.count=function(e,n){',
      sourcePath: 'utils/util.js',
    });
  });

  it('should create a valid sourcemap as a child of a TS bundle', async function() {
    let inputFilePath = path.join(
      __dirname,
      '/integration/sourcemap-typescript/index.ts',
    );

    await bundle(inputFilePath);
    let distDir = path.join(__dirname, '../dist/');
    let filename = path.join(distDir, 'index.js');
    let raw = await outputFS.readFile(filename, 'utf8');
    let mapUrlData = await loadSourceMapUrl(outputFS, filename, raw);
    if (!mapUrlData) {
      throw new Error('Could not load map');
    }
    let map = mapUrlData.map;

    assert.equal(map.file, 'index.js.map');
    assert(raw.includes('//# sourceMappingURL=index.js.map'));
    // assert.equal(map.sourceRoot, '/__parcel_source_root/');

    let sourceMap = new SourceMap('/');
    sourceMap.addVLQMap(map);

    let mapData = sourceMap.getMap();
    assert.equal(mapData.sources.length, 2);
    assert.deepEqual(mapData.sources, [
      'index.ts',
      '../../../../../transformers/js/src/esmodule-helpers.js',
    ]);

    let input = await inputFS.readFile(
      path.join(path.dirname(filename), map.sourceRoot, map.sources[0]),
      'utf8',
    );
    checkSourceMapping({
      map: sourceMap,
      source: input,
      generated: raw,
      str: 'function env()',
      sourcePath: 'index.ts',
    });
  });

  it('should create a valid sourcemap as a child of a nested TS bundle', async function() {
    let inputFilePath = path.join(
      __dirname,
      '/integration/sourcemap-typescript-nested/index.ts',
    );

    await bundle(inputFilePath);
    let distDir = path.join(__dirname, '../dist/');
    let filename = path.join(distDir, 'index.js');
    let raw = await outputFS.readFile(filename, 'utf8');
    let mapUrlData = await loadSourceMapUrl(outputFS, filename, raw);
    if (!mapUrlData) {
      throw new Error('Could not load map');
    }
    let map = mapUrlData.map;

    assert.equal(map.file, 'index.js.map');
    assert(raw.includes('//# sourceMappingURL=index.js.map'));

    let sourceMap = new SourceMap('/');
    sourceMap.addVLQMap(map);

    let mapData = sourceMap.getMap();
    assert.equal(mapData.sources.length, 3);
    assert.deepEqual(mapData.sources, [
      'index.ts',
      'local.ts',
      '../../../../../transformers/js/src/esmodule-helpers.js',
    ]);

    let input = await inputFS.readFile(
      path.join(path.dirname(filename), map.sourceRoot, map.sources[0]),
      'utf8',
    );
    checkSourceMapping({
      map: sourceMap,
      source: input,
      generated: raw,
      str: 'function env()',
      sourcePath: 'index.ts',
    });

    let local = await inputFS.readFile(
      path.join(__dirname, '/integration/sourcemap-typescript-nested/local.ts'),
      'utf-8',
    );
    checkSourceMapping({
      map: sourceMap,
      source: local,
      generated: raw,
      str: 'exports.local',
      sourcePath: 'local.ts',
    });
  });

  it('should create a valid sourcemap for a CSS bundle', async function() {
    async function test(minify) {
      let inputFilePath = path.join(
        __dirname,
        '/integration/sourcemap-css/style.css',
      );

      await bundle(inputFilePath, {minify});
      let distDir = path.join(__dirname, '../dist/');
      let filename = path.join(distDir, 'style.css');
      let raw = await outputFS.readFile(filename, 'utf8');
      let mapUrlData = await loadSourceMapUrl(outputFS, filename, raw);
      if (!mapUrlData) {
        throw new Error('Could not load map');
      }
      let map = mapUrlData.map;

      assert.equal(map.file, 'style.css.map');
      assert(raw.includes('/*# sourceMappingURL=style.css.map */'));

      let sourceMap = new SourceMap('/');
      sourceMap.addVLQMap(map);

      let input = await inputFS.readFile(
        path.join(path.dirname(filename), map.sourceRoot, map.sources[0]),
        'utf8',
      );

      let mapData = sourceMap.getMap();
      assert.equal(mapData.sources.length, 1);
      assert.deepEqual(mapData.sources, ['style.css']);

      checkSourceMapping({
        map: sourceMap,
        source: input,
        generated: raw,
        str: 'body',
        sourcePath: 'style.css',
        msg: ' ' + (minify ? 'with' : 'without') + ' minification',
      });

      checkSourceMapping({
        map: sourceMap,
        source: input,
        generated: raw,
        str: 'background-color',
        sourcePath: 'style.css',
        msg: ' ' + (minify ? 'with' : 'without') + ' minification',
      });
    }

    await test(false);
    await test(true);
  });

  it('should create a valid sourcemap for a CSS bundle with imports', async function() {
    async function test(minify) {
      let inputFilePath = path.join(
        __dirname,
        '/integration/sourcemap-css-import/style.css',
      );

      await bundle(inputFilePath, {minify});
      let distDir = path.join(__dirname, '../dist/');
      let filename = path.join(distDir, 'style.css');
      let raw = await outputFS.readFile(filename, 'utf8');
      let mapUrlData = await loadSourceMapUrl(outputFS, filename, raw);
      if (!mapUrlData) {
        throw new Error('Could not load map');
      }
      let map = mapUrlData.map;

      assert.equal(map.file, 'style.css.map');
      assert(raw.includes('/*# sourceMappingURL=style.css.map */'));

      let sourceMap = new SourceMap('/');
      sourceMap.addVLQMap(map);

      let mapData = sourceMap.getMap();
      assert.deepEqual(mapData.sources, [
        'other-style.css',
        'another-style.css',
        'style.css',
      ]);

      let otherStyle = await inputFS.readFile(
        path.join(path.dirname(filename), map.sourceRoot, map.sources[0]),
        'utf-8',
      );
      let anotherStyle = await inputFS.readFile(
        path.join(path.dirname(filename), map.sourceRoot, map.sources[1]),
        'utf-8',
      );
      let style = await inputFS.readFile(
        path.join(path.dirname(filename), map.sourceRoot, map.sources[2]),
        'utf8',
      );

      checkSourceMapping({
        map: sourceMap,
        source: style,
        generated: raw,
        str: 'body',
        sourcePath: 'style.css',
        msg: ' ' + (minify ? 'with' : 'without') + ' minification',
      });

      checkSourceMapping({
        map: sourceMap,
        source: style,
        generated: raw,
        str: 'background-color',
        sourcePath: 'style.css',
        msg: ' ' + (minify ? 'with' : 'without') + ' minification',
      });

      checkSourceMapping({
        map: sourceMap,
        source: otherStyle,
        generated: raw,
        str: 'div',
        sourcePath: 'other-style.css',
        msg: ' ' + (minify ? 'with' : 'without') + ' minification',
      });

      checkSourceMapping({
        map: sourceMap,
        source: otherStyle,
        generated: raw,
        str: 'width',
        sourcePath: 'other-style.css',
        msg: ' ' + (minify ? 'with' : 'without') + ' minification',
      });

      checkSourceMapping({
        map: sourceMap,
        source: anotherStyle,
        generated: raw,
        str: 'main',
        sourcePath: 'another-style.css',
        msg: ' ' + (minify ? 'with' : 'without') + ' minification',
      });

      checkSourceMapping({
        map: sourceMap,
        source: anotherStyle,
        generated: raw,
        str: 'font-family',
        sourcePath: 'another-style.css',
        msg: ' ' + (minify ? 'with' : 'without') + ' minification',
      });
    }

    await test(false);
    await test(true);
  });

  it('should create a valid sourcemap for a Sass asset', async function() {
    async function test(shouldOptimize) {
      let inputFilePath = path.join(
        __dirname,
        '/integration/sourcemap-sass/style.scss',
      );

      await bundle(inputFilePath, {
        defaultTargetOptions: {
          shouldOptimize,
        },
      });
      let distDir = path.join(__dirname, '../dist/');
      let filename = path.join(distDir, 'style.css');
      let raw = await outputFS.readFile(filename, 'utf8');
      let mapUrlData = await loadSourceMapUrl(outputFS, filename, raw);
      if (!mapUrlData) {
        throw new Error('Could not load map');
      }
      let map = mapUrlData.map;

      assert.equal(map.file, 'style.css.map');
      assert(raw.includes('/*# sourceMappingURL=style.css.map */'));

      let sourceMap = new SourceMap('/');
      sourceMap.addVLQMap(map);

      let mapData = sourceMap.getMap();
      assert.equal(mapData.sources.length, shouldOptimize ? 2 : 1);
      assert.strictEqual(mapData.sources[0], 'style.scss');

      let input = await inputFS.readFile(
        path.join(path.dirname(filename), map.sourceRoot, map.sources[0]),
        'utf-8',
      );

      checkSourceMapping({
        map: sourceMap,
        source: input,
        generated: raw,
        str: 'body',
        sourcePath: 'style.scss',
        msg: ' ' + (shouldOptimize ? 'with' : 'without') + ' minification',
      });

      checkSourceMapping({
        map: sourceMap,
        source: input,
        generated: raw,
        str: 'color',
        sourcePath: 'style.scss',
        msg: ' ' + (shouldOptimize ? 'with' : 'without') + ' minification',
      });
    }

    await test(false);
    await test(true);
  });

  it('should create a valid sourcemap for a Sass asset w/ imports', async function() {
    let inputFilePath = path.join(
      __dirname,
      '/integration/scss-sourcemap-imports/style.scss',
    );

    await bundle(inputFilePath);
    let distDir = path.join(__dirname, '../dist/');
    let filename = path.join(distDir, 'style.css');
    let raw = await outputFS.readFile(filename, 'utf8');
    let mapUrlData = await loadSourceMapUrl(outputFS, filename, raw);
    if (!mapUrlData) {
      throw new Error('Could not load map');
    }
    let map = mapUrlData.map;

    assert.equal(map.file, 'style.css.map');
    assert(raw.includes('/*# sourceMappingURL=style.css.map */'));

    let sourceMap = new SourceMap('/');
    sourceMap.addVLQMap(map);

    let mapData = sourceMap.getMap();
    // This should actually just be `./integration/scss-sourcemap-imports/with_url.scss`
    // but this is a small bug in the extend utility of the source-map library
    assert.deepEqual(mapData.sources, [
      'integration/scss-sourcemap-imports/style.scss',
      'integration/scss-sourcemap-imports/with_url.scss',
    ]);

    let input = await inputFS.readFile(
      path.join(path.dirname(filename), map.sourceRoot, map.sources[1]),
      'utf-8',
    );

    checkSourceMapping({
      map: sourceMap,
      source: input,
      generated: raw,
      str: 'body',
      sourcePath: 'integration/scss-sourcemap-imports/with_url.scss',
    });

    checkSourceMapping({
      map: sourceMap,
      source: input,
      generated: raw,
      str: 'background-color',
      sourcePath: 'integration/scss-sourcemap-imports/with_url.scss',
    });
  });

  it('should create a valid sourcemap when for a CSS asset importing Sass', async function() {
    async function test(shouldOptimize) {
      let inputFilePath = path.join(
        __dirname,
        '/integration/sourcemap-sass-imported/style.css',
      );

      await bundle(inputFilePath, {
        defaultTargetOptions: {
          shouldOptimize,
        },
      });
      let distDir = path.join(__dirname, '../dist/');
      let filename = path.join(distDir, 'style.css');
      let raw = await outputFS.readFile(filename, 'utf8');
      let mapUrlData = await loadSourceMapUrl(outputFS, filename, raw);
      if (!mapUrlData) {
        throw new Error('Could not load map');
      }
      let map = mapUrlData.map;

      assert.equal(map.file, 'style.css.map');
      assert(raw.includes('/*# sourceMappingURL=style.css.map */'));

      let sourceMap = new SourceMap('/');
      sourceMap.addVLQMap(map);

      let mapData = sourceMap.getMap();
      // TODO: htmlnano inserts `./<input css 1>`
      assert.equal(mapData.sources.length, shouldOptimize ? 3 : 2);
      assert.deepEqual(mapData.sources[0], 'other.scss');
      assert.deepEqual(mapData.sources[shouldOptimize ? 2 : 1], 'style.css');

      let style = await inputFS.readFile(
        path.join(
          path.dirname(filename),
          map.sourceRoot,
          map.sources[shouldOptimize ? 2 : 1],
        ),
        'utf-8',
      );
      let other = await inputFS.readFile(
        path.join(path.dirname(filename), map.sourceRoot, map.sources[0]),
        'utf-8',
      );

      checkSourceMapping({
        map: sourceMap,
        source: style,
        generated: raw,
        str: 'body',
        sourcePath: 'style.css',
        msg: ' ' + (shouldOptimize ? 'with' : 'without') + ' minification',
      });

      checkSourceMapping({
        map: sourceMap,
        source: style,
        generated: raw,
        str: 'color',
        sourcePath: 'style.css',
        msg: ' ' + (shouldOptimize ? 'with' : 'without') + ' minification',
      });

      checkSourceMapping({
        map: sourceMap,
        source: other,
        generated: raw,
        str: 'div',
        sourcePath: 'other.scss',
        msg: ' ' + (shouldOptimize ? 'with' : 'without') + ' minification',
      });

      checkSourceMapping({
        map: sourceMap,
        source: other,
        generated: raw,
        str: 'font-family',
        sourcePath: 'other.scss',
        msg: ' ' + (shouldOptimize ? 'with' : 'without') + ' minification',
      });
    }
    await test(false);
    await test(true);
  });

  it('should create a valid sourcemap for a LESS asset', async function() {
    async function test(shouldOptimize) {
      let inputFilePath = path.join(
        __dirname,
        '/integration/sourcemap-less/style.less',
      );

      await bundle(inputFilePath, {
        defaultTargetOptions: {
          shouldOptimize,
        },
      });
      let distDir = path.join(__dirname, '../dist/');
      let filename = path.join(distDir, 'style.css');
      let raw = await outputFS.readFile(filename, 'utf8');
      let mapUrlData = await loadSourceMapUrl(outputFS, filename, raw);
      if (!mapUrlData) {
        throw new Error('Could not load map');
      }
      let map = mapUrlData.map;

      assert.equal(map.file, 'style.css.map');
      assert(raw.includes('/*# sourceMappingURL=style.css.map */'));

      let sourceMap = new SourceMap('/');
      sourceMap.addVLQMap(map);

      let mapData = sourceMap.getMap();
      assert.equal(mapData.sources.length, shouldOptimize ? 2 : 1);
      assert.deepEqual(mapData.sources[0], 'style.less');
      let input = await inputFS.readFile(
        path.join(path.dirname(filename), map.sourceRoot, map.sources[0]),
        'utf-8',
      );

      checkSourceMapping({
        map: sourceMap,
        source: input,
        generated: raw,
        str: 'div',
        sourcePath: 'style.less',
        msg: ' ' + (shouldOptimize ? 'with' : 'without') + ' minification',
      });

      checkSourceMapping({
        map: sourceMap,
        source: input,
        generated: raw,
        str: 'width',
        sourcePath: 'style.less',
        msg: ' ' + (shouldOptimize ? 'with' : 'without') + ' minification',
      });
    }

    await test(false);
    await test(true);
  });

  it('Should be able to create a sourcemap with inlined sources', async function() {
    let sourceFilename = path.join(
      __dirname,
      '/integration/sourcemap-inline-sources/index.js',
    );
    await bundle(sourceFilename);

    let distDir = path.join(
      __dirname,
      '/integration/sourcemap-inline-sources/dist/',
    );

    let filename = path.join(distDir, 'index.js');
    let raw = await outputFS.readFile(filename, 'utf8');

    let mapData = await loadSourceMapUrl(outputFS, filename, raw);
    if (!mapData) {
      throw new Error('Could not load map');
    }

    let sourceContent = await inputFS.readFile(sourceFilename, 'utf-8');

    let map = mapData.map;
    assert.equal(map.file, 'index.js.map');
    assert.deepEqual(map.sources, [
      'index.js',
      '../../../../../transformers/js/src/esmodule-helpers.js',
    ]);
    assert.equal(map.sourcesContent[0], sourceContent);
  });

  it('Should be able to create inline sourcemaps', async function() {
    let sourceFilename = path.join(
      __dirname,
      '/integration/sourcemap-generate-inline/index.js',
    );
    await bundle(sourceFilename);

    let distDir = path.join(
      __dirname,
      '/integration/sourcemap-generate-inline/dist/',
    );

    let filename = path.join(distDir, 'index.js');
    let raw = await outputFS.readFile(filename, 'utf8');

    let mapUrlData = await loadSourceMapUrl(outputFS, filename, raw);
    if (!mapUrlData) {
      throw new Error('Could not load map');
    }

    assert(
      mapUrlData.url.startsWith('data:application/json;charset=utf-8;base64,'),
      'inline sourcemap bundles should have a base64 url',
    );

    let map = mapUrlData.map;
    assert.equal(map.file, 'index.js.map');
    assert.deepEqual(map.sources, [
      'index.js',
      '../../../../../transformers/js/src/esmodule-helpers.js',
    ]);
  });

  it('should respect --no-source-maps', async function() {
    let b = await bundle(
      path.join(__dirname, '/integration/sourcemap/index.js'),
      {
        defaultTargetOptions: {
          sourceMaps: false,
        },
      },
    );

    assert.deepStrictEqual(
      await outputFS.readdir(path.dirname(b.getBundles()[0].filePath)),
      ['index.js'],
    );
  });

  it('Should just skip invalid inlined sourcemaps', async function() {
    let sourceFilename = path.join(
      __dirname,
      '/integration/sourcemap-invalid-existing/index.js',
    );
    let b = await bundle(sourceFilename);

    let filename = b.getBundles()[0].filePath;
    let raw = await outputFS.readFile(filename, 'utf8');
    let sourcemapData = await loadSourceMapUrl(outputFS, filename, raw);
    if (!sourcemapData) {
      throw new Error('Could not load map');
    }

    let map = sourcemapData.map;
    assert.equal(map.sourceRoot, '../test/');
    assert.equal(map.sources.length, 2);
  });

  it('should load existing sourcemaps of libraries', async function() {
    let sourceFilename = path.join(
      __dirname,
      '/integration/sourcemap-existing/index.js',
    );
    let b = await bundle(sourceFilename);

    let filename = b.getBundles()[0].filePath;
    let raw = await outputFS.readFile(filename, 'utf8');
    let sourcemapData = await loadSourceMapUrl(outputFS, filename, raw);
    if (!sourcemapData) {
      throw new Error('Could not load map');
    }

    let map = sourcemapData.map;
    assert.equal(map.sourceRoot, '../test/');
    assert.equal(map.sources.length, 3);
    for (let source of map.sources) {
      if (path.extname(source) !== '.coffee') {
        assert(
          await inputFS.exists(
            path.join(path.basename(filename), map.sourceRoot, source),
          ),
          `Source File ${source} should exist`,
        );
      }
    }

    assert.equal(map.sourcesContent[2], 'module.exports = (a, b) => a + b');
  });

  it('should load inline sourcemaps of libraries', async function() {
    let sourceFilename = path.join(
      __dirname,
      '/integration/sourcemap-inline/index.js',
    );
    let b = await bundle(sourceFilename);

    let filename = b.getBundles()[0].filePath;
    let raw = await outputFS.readFile(filename, 'utf8');
    let sourcemapData = await loadSourceMapUrl(outputFS, filename, raw);
    if (!sourcemapData) {
      throw new Error('Could not load map');
    }

    let map = sourcemapData.map;
    assert.equal(map.sourceRoot, '../test/');
    assert.equal(map.sources.length, 3);
    for (let source of map.sources) {
      if (path.extname(source) !== '.coffee') {
        assert(
          await inputFS.exists(
            path.join(path.basename(filename), map.sourceRoot, source),
          ),
          `Source File ${source} should exist`,
        );
      }
    }
    assert.equal(map.sourcesContent[2], 'module.exports = (a, b) => a + b\n');
  });

  it('should load referenced contents of sourcemaps', async function() {
    let sourceFilename = path.join(
      __dirname,
      '/integration/sourcemap-external-contents/index.js',
    );
    let b = await bundle(sourceFilename);

    let filename = b.getBundles()[0].filePath;
    let raw = await outputFS.readFile(filename, 'utf8');
    let sourcemapData = await loadSourceMapUrl(outputFS, filename, raw);
    if (!sourcemapData) {
      throw new Error('Could not load map');
    }

    let map = sourcemapData.map;
    assert.equal(map.sourceRoot, '../test/');
    assert.equal(map.sources.length, 3);
    for (let source of map.sources) {
      assert(
        await inputFS.exists(
          path.join(path.basename(filename), map.sourceRoot, source),
        ),
        `Source File ${source} should exist`,
      );
    }
  });

  it.skip('should load existing sourcemaps for CSS files', async function() {
    async function test(minify) {
      let sourceFilename = path.join(
        __dirname,
        '/integration/sourcemap-css-existing/style.css',
      );
      let b = await bundle(sourceFilename, {minify});

      let filename = b.getBundles()[0].filePath;
      let raw = await outputFS.readFile(filename, 'utf8');
      let sourcemapData = await loadSourceMapUrl(outputFS, filename, raw);
      if (!sourcemapData) {
        throw new Error('Could not load map');
      }

      let map = sourcemapData.map;
      assert.equal(map.sourceRoot, '../test/');
      assert.equal(map.sources.length, 3);
      for (let source of map.sources) {
        assert(
          await inputFS.exists(
            path.join(path.basename(filename), map.sourceRoot, source),
          ),
          `Source File ${source} should exist`,
        );
      }

      /*
      checkSourceMapping({
        map: sourceMap,
        source: style,
        generated: raw,
        str: 'main',
        sourcePath: './style.css',
        msg: ' ' + (minify ? 'with' : 'without') + ' minification',
      });

      checkSourceMapping({
        map: sourceMap,
        source: style,
        generated: raw,
        str: 'display',
        sourcePath: './style.css',
        msg: ' ' + (minify ? 'with' : 'without') + ' minification',
      });

      checkSourceMapping({
        map: sourceMap,
        source: library,
        generated: raw,
        str: 'body',
        sourcePath: './test/library.scss',
        msg: ' ' + (minify ? 'with' : 'without') + ' minification',
      });

      checkSourceMapping({
        map: sourceMap,
        source: library,
        generated: raw,
        str: 'div',
        generatedStr: 'body div',
        sourcePath: './test/library.scss',
        msg: ' ' + (minify ? 'with' : 'without') + ' minification',
      });

      checkSourceMapping({
        map: sourceMap,
        source: library,
        generated: raw,
        str: 'background-color',
        sourcePath: './test/library.scss',
        msg: ' ' + (minify ? 'with' : 'without') + ' minification',
      });*/
    }

    await test(false);
    await test(true);
  });

  it('should handle comments correctly in sourcemaps', async function() {
    let sourceFilename = path.join(
      __dirname,
      '/integration/sourcemap-comments/index.js',
    );
    let b = await bundle(sourceFilename, {
      defaultTargetOptions: {
        shouldScopeHoist: true,
      },
    });

    let filename = b.getBundles()[0].filePath;
    let raw = await outputFS.readFile(filename, 'utf8');
    let mapUrlData = await loadSourceMapUrl(outputFS, filename, raw);
    if (!mapUrlData) {
      throw new Error('Could not load map');
    }
    let map = mapUrlData.map;

    let sourceMap = new SourceMap('/');
    sourceMap.addVLQMap(map);
    let input = await inputFS.readFile(
      path.join(path.dirname(filename), map.sourceRoot, map.sources[0]),
      'utf8',
    );
    let sourcePath = 'index.js';

    checkSourceMapping({
      map: sourceMap,
      source: input,
      generated: raw,
      str: "console.log('foo')",
      sourcePath,
    });

    checkSourceMapping({
      map: sourceMap,
      source: input,
      generated: raw,
      str: "console.log('bar')",
      sourcePath,
    });

    checkSourceMapping({
      map: sourceMap,
      source: input,
      generated: raw,
      str: "console.log('baz')",
      sourcePath,
    });

    checkSourceMapping({
      map: sourceMap,
      source: input,
      generated: raw,
      str: "console.log('idhf')",
      sourcePath,
    });
  });

  it('carries sourcesContent from the original sources through multiple transformations (babel and swc)', async () => {
    let b = await bundle(
      path.join(
        __dirname,
        'integration/sourcemap-original-sourcecontents/index.js',
      ),
      {
        defaultTargetOptions: {
          shouldScopeHoist: true,
        },
      },
    );

    let filename = b.getBundles()[0].filePath;
    let raw = await outputFS.readFile(filename, 'utf8');

    let mapUrlData = await loadSourceMapUrl(outputFS, filename, raw);
    if (!mapUrlData) {
      throw new Error('Could not load map');
    }
    let map = mapUrlData.map;

    let sourceMap = new SourceMap('/');
    sourceMap.addVLQMap(map);
    let sourceContent = map.sourcesContent[0];
    let sourcePath = 'index.js';

    checkSourceMapping({
      map: sourceMap,
      source: sourceContent,
      generated: raw,
      str: 'bar="bar"' /* from jsx: <App bar="bar" /> */,
      generatedStr: 'bar: "bar"',
      sourcePath,
    });

    checkSourceMapping({
      map: sourceMap,
      source: sourceContent,
      generated: raw,
      str: 'document.getElementById(',
      sourcePath,
    });
  });
});<|MERGE_RESOLUTION|>--- conflicted
+++ resolved
@@ -428,10 +428,6 @@
       source: inputs[0],
       generated: raw,
       str: 'const local',
-<<<<<<< HEAD
-      // ATLASSIAN `o` and `t` switch places when minified
-=======
->>>>>>> 413a0936
       generatedStr: 'const t',
       sourcePath: 'index.js',
     });
@@ -441,10 +437,6 @@
       source: inputs[0],
       generated: raw,
       str: 'local.a',
-<<<<<<< HEAD
-      // ATLASSIAN `o` and `t` switch places when minified
-=======
->>>>>>> 413a0936
       generatedStr: 't.a',
       sourcePath: 'index.js',
     });
@@ -454,10 +446,6 @@
       source: inputs[1],
       generated: raw,
       str: 'exports.a',
-<<<<<<< HEAD
-      // ATLASSIAN `o` and `t` switch places when minified
-=======
->>>>>>> 413a0936
       generatedStr: 'o.a',
       sourcePath: 'local.js',
     });
@@ -467,10 +455,6 @@
       source: inputs[2],
       generated: raw,
       str: 'exports.count = function(a, b) {',
-<<<<<<< HEAD
-      // ATLASSIAN `o` and `t` switch places when minified
-=======
->>>>>>> 413a0936
       generatedStr: 'o.count=function(e,n){',
       sourcePath: 'utils/util.js',
     });
