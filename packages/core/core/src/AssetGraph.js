// @flow strict-local

import type {GraphVisitor} from '@parcel/types';
import type {
  ContentGraphOpts,
  ContentKey,
  NodeId,
  SerializedContentGraph,
} from '@parcel/graph';
import type {
  Asset,
  AssetGraphNode,
  AssetGroup,
  AssetGroupNode,
  AssetNode,
  Dependency,
  DependencyNode,
  Entry,
  EntryFileNode,
  EntrySpecifierNode,
  Environment,
  Target,
} from './types';

import invariant from 'assert';
import {hashString, Hash} from '@parcel/hash';
import {hashObject} from '@parcel/utils';
import nullthrows from 'nullthrows';
import {ContentGraph} from '@parcel/graph';
import {createDependency} from './Dependency';
import {type ProjectPath, fromProjectPathRelative} from './projectPath';

type InitOpts = {|
  entries?: Array<ProjectPath>,
  targets?: Array<Target>,
  assetGroups?: Array<AssetGroup>,
|};

type AssetGraphOpts = {|
  ...ContentGraphOpts<AssetGraphNode>,
<<<<<<< HEAD
  hash?: ?string,
  symbolPropagationRan: boolean,
=======
  symbolPropagationRan: boolean,
  hash?: ?string,
>>>>>>> d2bc9c8e
|};

type SerializedAssetGraph = {|
  ...SerializedContentGraph<AssetGraphNode>,
  hash?: ?string,
  symbolPropagationRan: boolean,
|};

export function nodeFromDep(dep: Dependency): DependencyNode {
  return {
    id: dep.id,
    type: 'dependency',
    value: dep,
    deferred: false,
    excluded: false,
    usedSymbolsDown: new Set(),
    usedSymbolsUp: new Set(),
    usedSymbolsDownDirty: true,
    usedSymbolsUpDirtyDown: true,
    usedSymbolsUpDirtyUp: true,
  };
}

export function nodeFromAssetGroup(assetGroup: AssetGroup): AssetGroupNode {
  return {
    id: hashString(
      fromProjectPathRelative(assetGroup.filePath) +
        assetGroup.env.id +
        String(assetGroup.isSource) +
        String(assetGroup.sideEffects) +
        (assetGroup.code ?? '') +
        ':' +
        (assetGroup.pipeline ?? '') +
        ':' +
        (assetGroup.query ?? ''),
    ),
    type: 'asset_group',
    value: assetGroup,
    usedSymbolsDownDirty: true,
  };
}

export function nodeFromAsset(asset: Asset): AssetNode {
  return {
    id: asset.id,
    type: 'asset',
    value: asset,
    usedSymbols: new Set(),
    usedSymbolsDownDirty: true,
    usedSymbolsUpDirty: true,
  };
}

export function nodeFromEntrySpecifier(entry: ProjectPath): EntrySpecifierNode {
  return {
    id: 'entry_specifier:' + fromProjectPathRelative(entry),
    type: 'entry_specifier',
    value: entry,
  };
}

export function nodeFromEntryFile(entry: Entry): EntryFileNode {
  return {
    id: 'entry_file:' + hashObject(entry),
    type: 'entry_file',
    value: entry,
  };
}

export default class AssetGraph extends ContentGraph<AssetGraphNode> {
  onNodeRemoved: ?(nodeId: NodeId) => mixed;
  hash: ?string;
  envCache: Map<string, Environment>;
  safeToIncrementallyBundle: boolean = true;
  symbolPropagationRan: boolean;

  constructor(opts: ?AssetGraphOpts) {
    if (opts) {
      let {hash, symbolPropagationRan, ...rest} = opts;
      super(rest);
      this.hash = hash;
      this.symbolPropagationRan = symbolPropagationRan;
    } else {
      super();
      this.setRootNodeId(
        this.addNode({
          id: '@@root',
          type: 'root',
          value: null,
        }),
      );
    }
    this.envCache = new Map();
    this.symbolPropagationRan = false;
  }

  // $FlowFixMe[prop-missing]
  static deserialize(opts: AssetGraphOpts): AssetGraph {
    return new AssetGraph(opts);
  }

  // $FlowFixMe[prop-missing]
  serialize(): SerializedAssetGraph {
    return {
      ...super.serialize(),
      hash: this.hash,
      symbolPropagationRan: this.symbolPropagationRan,
    };
  }

  // Deduplicates Environments by making them referentially equal
  normalizeEnvironment(input: Asset | Dependency | AssetGroup) {
    let {id, context} = input.env;
    let idAndContext = `${id}-${context}`;

    let env = this.envCache.get(idAndContext);
    if (env) {
      input.env = env;
    } else {
      this.envCache.set(idAndContext, input.env);
    }
  }

  setRootConnections({entries, assetGroups}: InitOpts) {
    let nodes = [];
    if (entries) {
      for (let entry of entries) {
        let node = nodeFromEntrySpecifier(entry);
        nodes.push(node);
      }
    } else if (assetGroups) {
      nodes.push(
        ...assetGroups.map(assetGroup => nodeFromAssetGroup(assetGroup)),
      );
    }
    this.replaceNodeIdsConnectedTo(
      nullthrows(this.rootNodeId),
      nodes.map(node => this.addNode(node)),
    );
  }

  addNode(node: AssetGraphNode): NodeId {
    this.hash = null;
    let existing = this.getNodeByContentKey(node.id);
    if (existing != null) {
      invariant(existing.type === node.type);
      // $FlowFixMe[incompatible-type] Checked above
      // $FlowFixMe[prop-missing]
      existing.value = node.value;
      let existingId = this.getNodeIdByContentKey(node.id);
      this.updateNode(existingId, existing);
      return existingId;
    }
    return super.addNodeByContentKey(node.id, node);
  }

  removeNode(nodeId: NodeId): void {
    this.hash = null;
    this.onNodeRemoved && this.onNodeRemoved(nodeId);
    // This needs to mark all connected nodes that doesn't become orphaned
    // due to replaceNodesConnectedTo to make sure that the symbols of
    // nodes from which at least one parent was removed are updated.
    let node = nullthrows(this.getNode(nodeId));
    if (this.isOrphanedNode(nodeId) && node.type === 'dependency') {
      let children = this.getNodeIdsConnectedFrom(nodeId).map(id =>
        nullthrows(this.getNode(id)),
      );
      for (let n of children) {
        invariant(n.type === 'asset_group' || n.type === 'asset');
        n.usedSymbolsDownDirty = true;
      }
    }
    return super.removeNode(nodeId);
  }

  resolveEntry(
    entry: ProjectPath,
    resolved: Array<Entry>,
    correspondingRequest: ContentKey,
  ) {
    let entrySpecifierNodeId = this.getNodeIdByContentKey(
      nodeFromEntrySpecifier(entry).id,
    );
    let entrySpecifierNode = nullthrows(this.getNode(entrySpecifierNodeId));
    invariant(entrySpecifierNode.type === 'entry_specifier');
    entrySpecifierNode.correspondingRequest = correspondingRequest;

    this.replaceNodeIdsConnectedTo(
      entrySpecifierNodeId,
      resolved.map(file => this.addNode(nodeFromEntryFile(file))),
    );
  }

  resolveTargets(
    entry: Entry,
    targets: Array<Target>,
    correspondingRequest: string,
  ) {
    let depNodes = targets.map(target => {
      let node = nodeFromDep(
        // The passed project path is ignored in this case, because there is no `loc`
        createDependency('', {
          specifier: fromProjectPathRelative(entry.filePath),
          specifierType: 'esm', // ???
          pipeline: target.pipeline,
          target: target,
          env: target.env,
          isEntry: true,
          needsStableName: true,
          symbols: target.env.isLibrary
            ? new Map([['*', {local: '*', isWeak: true, loc: null}]])
            : undefined,
        }),
      );

      if (node.value.env.isLibrary) {
        // in library mode, all of the entry's symbols are "used"
        node.usedSymbolsDown.add('*');
      }
      return node;
    });

    let entryNodeId = this.getNodeIdByContentKey(nodeFromEntryFile(entry).id);
    let entryNode = nullthrows(this.getNode(entryNodeId));
    invariant(entryNode.type === 'entry_file');
    entryNode.correspondingRequest = correspondingRequest;

    this.replaceNodeIdsConnectedTo(
      entryNodeId,
      depNodes.map(node => this.addNode(node)),
    );
  }

  resolveDependency(
    dependency: Dependency,
    assetGroup: ?AssetGroup,
    correspondingRequest: string,
  ) {
    let depNodeId = this.getNodeIdByContentKey(dependency.id);
    let depNode = nullthrows(this.getNode(depNodeId));
    invariant(depNode.type === 'dependency');
    depNode.correspondingRequest = correspondingRequest;

    if (!assetGroup) {
      return;
    }

    let assetGroupNode = nodeFromAssetGroup(assetGroup);
    let existing = this.getNodeByContentKey(assetGroupNode.id);
    if (existing != null) {
      invariant(existing.type === 'asset_group');
      assetGroupNode.value.canDefer =
        assetGroupNode.value.canDefer && existing.value.canDefer;
    }

    let assetGroupNodeId = this.addNode(assetGroupNode);
    this.replaceNodeIdsConnectedTo(this.getNodeIdByContentKey(dependency.id), [
      assetGroupNodeId,
    ]);

    this.replaceNodeIdsConnectedTo(depNodeId, [assetGroupNodeId]);
  }

  shouldVisitChild(nodeId: NodeId, childNodeId: NodeId): boolean {
    let node = nullthrows(this.getNode(nodeId));
    let childNode = nullthrows(this.getNode(childNodeId));
    if (
      node.type !== 'dependency' ||
      childNode.type !== 'asset_group' ||
      childNode.deferred === false
    ) {
      return true;
    }
    // Node types are proved above
    let dependencyNode = node;
    let assetGroupNode = childNode;

    let {sideEffects, canDefer = true} = assetGroupNode.value;
    let dependency = dependencyNode.value;
    let dependencyPreviouslyDeferred = dependencyNode.hasDeferred;
    let assetGroupPreviouslyDeferred = assetGroupNode.deferred;
    let defer = this.shouldDeferDependency(dependency, sideEffects, canDefer);
    dependencyNode.hasDeferred = defer;
    assetGroupNode.deferred = defer;

    if (!dependencyPreviouslyDeferred && defer) {
      this.markParentsWithHasDeferred(nodeId);
    } else if (assetGroupPreviouslyDeferred && !defer) {
      this.unmarkParentsWithHasDeferred(childNodeId);
    }

    return !defer;
  }

  // Dependency: mark parent Asset <- AssetGroup with hasDeferred true
  markParentsWithHasDeferred(nodeId: NodeId) {
    this.traverseAncestors(nodeId, (traversedNodeId, _, actions) => {
      let traversedNode = nullthrows(this.getNode(traversedNodeId));
      if (traversedNode.type === 'asset') {
        traversedNode.hasDeferred = true;
      } else if (traversedNode.type === 'asset_group') {
        traversedNode.hasDeferred = true;
        actions.skipChildren();
      } else if (nodeId !== traversedNodeId) {
        actions.skipChildren();
      }
    });
  }

  // AssetGroup: update hasDeferred of all parent Dependency <- Asset <- AssetGroup
  unmarkParentsWithHasDeferred(nodeId: NodeId) {
    this.traverseAncestors(nodeId, (traversedNodeId, ctx, actions) => {
      let traversedNode = nullthrows(this.getNode(traversedNodeId));
      if (traversedNode.type === 'asset') {
        let hasDeferred = this.getNodeIdsConnectedFrom(traversedNodeId).some(
          childNodeId => {
            let childNode = nullthrows(this.getNode(childNodeId));
            return childNode.hasDeferred == null
              ? false
              : childNode.hasDeferred;
          },
        );
        if (!hasDeferred) {
          delete traversedNode.hasDeferred;
        }
        return {hasDeferred};
      } else if (
        traversedNode.type === 'asset_group' &&
        nodeId !== traversedNodeId
      ) {
        if (!ctx?.hasDeferred) {
          delete traversedNode.hasDeferred;
        }
        actions.skipChildren();
      } else if (traversedNode.type === 'dependency') {
        traversedNode.hasDeferred = false;
      } else if (nodeId !== traversedNodeId) {
        actions.skipChildren();
      }
    });
  }

  // Defer transforming this dependency if it is marked as weak, there are no side effects,
  // no re-exported symbols are used by ancestor dependencies and the re-exporting asset isn't
  // using a wildcard and isn't an entry (in library mode).
  // This helps with performance building large libraries like `lodash-es`, which re-exports
  // a huge number of functions since we can avoid even transforming the files that aren't used.
  shouldDeferDependency(
    dependency: Dependency,
    sideEffects: ?boolean,
    canDefer: boolean,
  ): boolean {
    let defer = false;
    let dependencySymbols = dependency.symbols;
    if (
      dependencySymbols &&
      [...dependencySymbols].every(([, {isWeak}]) => isWeak) &&
      sideEffects === false &&
      canDefer &&
      !dependencySymbols.has('*')
    ) {
      let depNodeId = this.getNodeIdByContentKey(dependency.id);
      let depNode = this.getNode(depNodeId);
      invariant(depNode);

      let assets = this.getNodeIdsConnectedTo(depNodeId);
      let symbols = new Map(
        [...dependencySymbols].map(([key, val]) => [val.local, key]),
      );
      invariant(assets.length === 1);
      let firstAsset = nullthrows(this.getNode(assets[0]));
      invariant(firstAsset.type === 'asset');
      let resolvedAsset = firstAsset.value;
      let deps = this.getIncomingDependencies(resolvedAsset);
      defer = deps.every(
        d =>
          d.symbols &&
          !(d.env.isLibrary && d.isEntry) &&
          !d.symbols.has('*') &&
          ![...d.symbols.keys()].some(symbol => {
            if (!resolvedAsset.symbols) return true;
            let assetSymbol = resolvedAsset.symbols?.get(symbol)?.local;
            return assetSymbol != null && symbols.has(assetSymbol);
          }),
      );
    }
    return defer;
  }

  resolveAssetGroup(
    assetGroup: AssetGroup,
    assets: Array<Asset>,
    correspondingRequest: ContentKey,
  ) {
    this.normalizeEnvironment(assetGroup);
    let assetGroupNode = nodeFromAssetGroup(assetGroup);
    assetGroupNode = this.getNodeByContentKey(assetGroupNode.id);
    if (!assetGroupNode) {
      return;
    }
    invariant(assetGroupNode.type === 'asset_group');
    assetGroupNode.correspondingRequest = correspondingRequest;

    let assetsByKey = new Map();
    for (let asset of assets) {
      if (asset.uniqueKey != null) {
        assetsByKey.set(asset.uniqueKey, asset);
      }
    }

    let dependentAssetKeys = new Set();
    for (let asset of assets) {
      for (let dep of asset.dependencies.values()) {
        if (assetsByKey.has(dep.specifier)) {
          dependentAssetKeys.add(dep.specifier);
        }
      }
    }

    let assetObjects: Array<{|
      assetNodeId: NodeId,
      dependentAssets: Array<Asset>,
    |}> = [];
    let assetNodeIds = [];
    for (let asset of assets) {
      this.normalizeEnvironment(asset);
      let isDirect = !dependentAssetKeys.has(asset.uniqueKey);

      let dependentAssets = [];
      for (let dep of asset.dependencies.values()) {
        let dependentAsset = assetsByKey.get(dep.specifier);
        if (dependentAsset) {
          dependentAssets.push(dependentAsset);
        }
      }
      let id = this.addNode(nodeFromAsset(asset));
      assetObjects.push({
        assetNodeId: id,
        dependentAssets,
      });

      if (isDirect) {
        assetNodeIds.push(id);
      }
    }

    this.replaceNodeIdsConnectedTo(
      this.getNodeIdByContentKey(assetGroupNode.id),
      assetNodeIds,
    );
    for (let {assetNodeId, dependentAssets} of assetObjects) {
      // replaceNodesConnectedTo has merged the value into the existing node, retrieve
      // the actual current node.
      let assetNode = nullthrows(this.getNode(assetNodeId));
      invariant(assetNode.type === 'asset');
      this.resolveAsset(assetNode, dependentAssets);
    }
  }

  resolveAsset(assetNode: AssetNode, dependentAssets: Array<Asset>) {
    let depNodeIds: Array<NodeId> = [];
    let depNodesWithAssets = [];
    for (let dep of assetNode.value.dependencies.values()) {
      this.normalizeEnvironment(dep);
      let depNode = nodeFromDep(dep);
      let existing = this.getNodeByContentKey(depNode.id);
      if (
        existing?.type === 'dependency' &&
        existing.value.resolverMeta != null
      ) {
        depNode.value.meta = {
          ...depNode.value.meta,
          ...existing.value.resolverMeta,
        };
      }
      let dependentAsset = dependentAssets.find(
        a => a.uniqueKey === dep.specifier,
      );
      if (dependentAsset) {
        depNode.complete = true;
        depNodesWithAssets.push([depNode, nodeFromAsset(dependentAsset)]);
      }
      depNode.value.sourceAssetType = assetNode.value.type;
      depNodeIds.push(this.addNode(depNode));
    }

    assetNode.usedSymbolsDownDirty = true;
    this.replaceNodeIdsConnectedTo(
      this.getNodeIdByContentKey(assetNode.id),
      depNodeIds,
    );

    for (let [depNode, dependentAssetNode] of depNodesWithAssets) {
      let depAssetNodeId = this.addNode(dependentAssetNode);

      this.replaceNodeIdsConnectedTo(this.getNodeIdByContentKey(depNode.id), [
        depAssetNodeId,
      ]);
    }
  }

  getIncomingDependencies(asset: Asset): Array<Dependency> {
    let nodeId = this._contentKeyToNodeId.get(asset.id);
    if (!nodeId) {
      return [];
    }

    let assetGroupIds = this.getNodeIdsConnectedTo(nodeId);
    let dependencies = [];
    for (let i = 0; i < assetGroupIds.length; i++) {
      let assetGroupId = assetGroupIds[i];

      // Sometimes assets are connected directly to dependencies
      // rather than through an asset group. This happens due to
      // inline dependencies on assets via uniqueKey. See resolveAsset.
      let node = this.getNode(assetGroupId);
      if (node?.type === 'dependency') {
        dependencies.push(node.value);
        continue;
      }

      let assetIds = this.getNodeIdsConnectedTo(assetGroupId);
      for (let j = 0; j < assetIds.length; j++) {
        let node = this.getNode(assetIds[j]);
        if (!node || node.type !== 'dependency') {
          continue;
        }

        dependencies.push(node.value);
      }
    }

    return dependencies;
  }

  traverseAssets<TContext>(
    visit: GraphVisitor<Asset, TContext>,
    startNodeId: ?NodeId,
  ): ?TContext {
    return this.filteredTraverse(
      nodeId => {
        let node = nullthrows(this.getNode(nodeId));
        return node.type === 'asset' ? node.value : null;
      },
      visit,
      startNodeId,
    );
  }

  getEntryAssetGroupNodes(): Array<AssetGroupNode> {
    let entryNodes = [];
    this.traverse((nodeId, _, actions) => {
      let node = nullthrows(this.getNode(nodeId));
      if (node.type === 'asset_group') {
        entryNodes.push(node);
        actions.skipChildren();
      }
    });
    return entryNodes;
  }

  getEntryAssets(): Array<Asset> {
    let entries = [];
    this.traverseAssets((asset, ctx, traversal) => {
      entries.push(asset);
      traversal.skipChildren();
    });

    return entries;
  }

  getHash(): string {
    if (this.hash != null) {
      return this.hash;
    }

    let hash = new Hash();
    // TODO: sort??
    this.traverse(nodeId => {
      let node = nullthrows(this.getNode(nodeId));
      if (node.type === 'asset') {
        hash.writeString(nullthrows(node.value.outputHash));
      } else if (node.type === 'dependency' && node.value.target) {
        hash.writeString(JSON.stringify(node.value.target));
      }
    });

    this.hash = hash.finish();
    return this.hash;
  }
}<|MERGE_RESOLUTION|>--- conflicted
+++ resolved
@@ -38,13 +38,8 @@
 
 type AssetGraphOpts = {|
   ...ContentGraphOpts<AssetGraphNode>,
-<<<<<<< HEAD
-  hash?: ?string,
-  symbolPropagationRan: boolean,
-=======
   symbolPropagationRan: boolean,
   hash?: ?string,
->>>>>>> d2bc9c8e
 |};
 
 type SerializedAssetGraph = {|
