// @flow strict-local

import type {
  GraphVisitor,
  FilePath,
  Symbol,
  TraversalActions,
  BundleBehavior as IBundleBehavior,
} from '@parcel/types';
import type {ContentKey, NodeId, SerializedContentGraph} from '@parcel/graph';
import type {
  SerializedParcelDb,
  AssetAddr,
  DependencyAddr,
  EnvironmentAddr,
  TargetAddr,
} from '@parcel/rust';

import type {
  AssetNode,
  Bundle,
  BundleGraphNode,
  BundleGroup,
  BundleNode,
  DependencyNode,
  InternalSourceLocation,
} from './types';
import type AssetGraph from './AssetGraph';
import type {ProjectPath} from './projectPath';

import assert from 'assert';
import invariant from 'assert';
import nullthrows from 'nullthrows';
import {ContentGraph, ALL_EDGE_TYPES, mapVisitor} from '@parcel/graph';
import {Hash, hashString} from '@parcel/rust';
import {DefaultMap, getRootDir} from '@parcel/utils';

import {BundleBehavior} from './types';
import {getBundleGroupId, getPublicId} from './utils';
import {ISOLATED_ENVS} from './public/Environment';
import {fromProjectPath, fromProjectPathRelative} from './projectPath';
import {HASH_REF_PREFIX} from './constants';
import {
  Environment as DbEnvironment,
  EnvironmentFlags,
  Dependency as DbDependency,
  DependencyFlags,
  Target as DbTarget,
  Asset as DbAsset,
  AssetFlags,
  ParcelDb,
  readCachedString,
} from '@parcel/rust';

export const bundleGraphEdgeTypes = {
  // A lack of an edge type indicates to follow the edge while traversing
  // the bundle's contents, e.g. `bundle.traverse()` during packaging.
  null: 1,
  // Used for constant-time checks of presence of a dependency or asset in a bundle,
  // avoiding bundle traversal in cases like `isAssetInAncestors`
  contains: 2,
  // Connections between bundles and bundle groups, for quick traversal of the
  // bundle hierarchy.
  bundle: 3,
  // When dependency -> asset: Indicates that the asset a dependency references
  //                           is contained in another bundle.
  // When dependency -> bundle: Indicates the bundle is necessary for any bundles
  //                           with the dependency.
  // When bundle -> bundle:    Indicates the target bundle is necessary for the
  //                           source bundle.
  // This type prevents referenced assets from being traversed from dependencies
  // along the untyped edge, and enables traversal to referenced bundles that are
  // not directly connected to bundle group nodes.
  references: 4,
  // Signals that the dependency is internally resolvable via the bundle's ancestry,
  // and that the bundle connected to the dependency is not necessary for the source bundle.
  internal_async: 5,
};

export type BundleGraphEdgeType = $Values<typeof bundleGraphEdgeTypes>;

type InternalSymbolResolution = {|
  asset: AssetAddr,
  exportSymbol: number,
  symbol: ?number | false,
  loc: ?InternalSourceLocation,
|};

type InternalExportSymbolResolution = {|
  ...InternalSymbolResolution,
  +exportAs: Symbol | string,
|};

type SerializedBundleGraph = {|
  $$raw: true,
  graph: SerializedContentGraph<BundleGraphNode, BundleGraphEdgeType>,
  bundleContentHashes: Map<string, string>,
  assetPublicIds: Set<string>,
  publicIdByAssetId: Map<ContentKey, string>,
  db: SerializedParcelDb,
|};

function makeReadOnlySet<T>(set: Set<T>): $ReadOnlySet<T> {
  return new Proxy(set, {
    get(target, property) {
      if (property === 'delete' || property === 'add' || property === 'clear') {
        return undefined;
      } else {
        // $FlowFixMe[incompatible-type]
        let value = target[property];
        return typeof value === 'function' ? value.bind(target) : value;
      }
    },
  });
}

/**
 * Stores assets, dependencies, bundle groups, bundles, and the relationships between them.
 * The BundleGraph is passed to the bundler plugin wrapped in a MutableBundleGraph,
 * and is passed to packagers and optimizers wrapped in the public BundleGraph object, both
 * of which implement public api for this structure. This is the internal structure.
 */
export default class BundleGraph {
  /** A set of all existing concise asset ids present in the BundleGraph */
  _assetPublicIds: Set<string>;
  /** Maps full asset ids (currently 32-character strings) to concise ids (minimum of 5 character strings) */
  _publicIdByAssetId: Map<ContentKey, string>;
  /**
   * A cache of bundle hashes by bundle id.
   *
   * TODO: These hashes are being invalidated in mutative methods, but this._graph is not a private
   * property so it is possible to reach in and mutate the graph without invalidating these hashes.
   * It needs to be exposed in BundlerRunner for now based on how applying runtimes works and the
   * BundlerRunner takes care of invalidating hashes when runtimes are applied, but this is not ideal.
   */
  _bundleContentHashes: Map<string, string>;
  _targetEntryRoots: Map<ProjectPath, FilePath> = new Map();
  /** The internal core Graph structure */
  _graph: ContentGraph<BundleGraphNode, BundleGraphEdgeType>;
  _bundlePublicIds /*: Set<string> */ = new Set<string>();
  db: ParcelDb;

  constructor(
    db: ParcelDb,
    {
      graph,
      publicIdByAssetId,
      assetPublicIds,
      bundleContentHashes,
    }: {|
      graph: ContentGraph<BundleGraphNode, BundleGraphEdgeType>,
      publicIdByAssetId: Map<ContentKey, string>,
      assetPublicIds: Set<string>,
      bundleContentHashes: Map<string, string>,
    |},
  ) {
    this.db = db;
    this._graph = graph;
    this._assetPublicIds = assetPublicIds;
    this._publicIdByAssetId = publicIdByAssetId;
    this._bundleContentHashes = bundleContentHashes;
  }

  /**
   * Produce a BundleGraph from an AssetGraph by removing asset groups and retargeting dependencies
   * based on the symbol data (resolving side-effect free reexports).
   */
  static fromAssetGraph(
    db: ParcelDb,
    assetGraph: AssetGraph,
    isProduction: boolean,
    publicIdByAssetId: Map<ContentKey, string> = new Map(),
    assetPublicIds: Set<string> = new Set(),
  ): BundleGraph {
    let graph = new ContentGraph<BundleGraphNode, BundleGraphEdgeType>();
    let assetGroupIds = new Map();
    let dependencies = new Map();
    let assetGraphNodeIdToBundleGraphNodeId = new Map<NodeId, NodeId>();

    let assetGraphRootNode =
      assetGraph.rootNodeId != null
        ? assetGraph.getNode(assetGraph.rootNodeId)
        : null;
    invariant(assetGraphRootNode != null && assetGraphRootNode.type === 'root');

    for (let [nodeId, node] of assetGraph.nodes.entries()) {
      if (node != null && node.type === 'asset') {
        let assetId = node.id;
        // Generate a new, short public id for this asset to use.
        // If one already exists, use it.
        let publicId = publicIdByAssetId.get(assetId);
        if (publicId == null) {
          let asset = DbAsset.get(db, node.value);
          publicId = getPublicId(readCachedString(db, asset.id), existing =>
            assetPublicIds.has(existing),
          );
          publicIdByAssetId.set(assetId, publicId);
          assetPublicIds.add(publicId);
        }
      } else if (node != null && node.type === 'asset_group') {
        assetGroupIds.set(nodeId, assetGraph.getNodeIdsConnectedFrom(nodeId));
      }
    }

    let walkVisited = new Set();
    function walk(nodeId) {
      if (walkVisited.has(nodeId)) return;
      walkVisited.add(nodeId);

      let node = nullthrows(assetGraph.getNode(nodeId));
      let dep;
      if (
        node.type === 'dependency' &&
        (dep = DbDependency.get(db, node.value)) &&
        dep.flags & DependencyFlags.HAS_SYMBOLS &&
        DbEnvironment.get(db, dep.env).flags &
          EnvironmentFlags.SHOULD_SCOPE_HOIST &&
        // Disable in dev mode because this feature is at odds with safeToIncrementallyBundle
        isProduction
      ) {
        let nodeValueSymbols = node.value.symbols;

        // asset -> symbols that should be imported directly from that asset
        let targets = new DefaultMap<ContentKey, Map<number, number>>(
          () => new Map(),
        );
        let externalSymbols = new Set<number>();
        let hasAmbiguousSymbols = false;

        for (let [symbol, resolvedSymbol] of node.usedSymbolsUp) {
          if (resolvedSymbol) {
            targets
              .get(resolvedSymbol.asset)
              .set(symbol, resolvedSymbol.symbol ?? symbol);
          } else if (resolvedSymbol === null) {
            externalSymbols.add(symbol);
          } else if (resolvedSymbol === undefined) {
            hasAmbiguousSymbols = true;
            break;
          }
        }

        if (
          // Only perform retargeting when there is an imported symbol
          // - If the target is side-effect-free, the symbols point to the actual target and removing
          //   the original dependency resolution is fine
          // - Otherwise, keep this dependency unchanged for its potential side effects
          node.usedSymbolsUp.size > 0 &&
          // Only perform retargeting if the dependency only points to a single asset (e.g. CSS modules)
          !hasAmbiguousSymbols &&
          // It doesn't make sense to retarget dependencies where `*` is used, because the
          // retargeting won't enable any benefits in that case (apart from potentially even more
          // code being generated).
          !node.usedSymbolsUp.has(db.starSymbol) &&
          // TODO We currently can't rename imports in async imports, e.g. from
          //      (parcelRequire("...")).then(({ a }) => a);
          // to
          //      (parcelRequire("...")).then(({ a: b }) => a);
          // or
          //      (parcelRequire("...")).then((a)=>a);
          // if the reexporting asset did `export {a as b}` or `export * as a`
          dep.priority === 'sync' &&
          // For every asset, no symbol is imported multiple times (with a different local name).
          // Don't retarget because this cannot be resolved without also changing the asset symbols
          // (and the asset content itself).
          [...targets].every(
            ([, t]) => new Set([...t.values()]).size === t.size,
          )
        ) {
          let isReexportAll = nodeValueSymbols.get('*')?.local === '*';
          let reexportAllLoc = isReexportAll
            ? nullthrows(nodeValueSymbols.get('*')).loc
            : undefined;

          // TODO adjust sourceAssetIdNode.value.dependencies ?

          let clonedDep = new DbDependency(db);
          DbDependency.set(db, clonedDep.addr, dep);
          let symbols = clonedDep.symbols;
          symbols.init();
          for (let sym of dep.symbols) {
            if (externalSymbols.has(sym.exported)) {
              symbols.push(sym);
            }
          }

          let deps = [
            // Keep the original dependency
            {
              asset: null,
              dep: graph.addNodeByContentKey(clonedDep.id, {
                ...node,
<<<<<<< HEAD
                id: clonedDep.id,
                value: clonedDep.addr,
=======
                value: {
                  ...node.value,
                  symbols: new Map(
                    [...nodeValueSymbols].filter(([k]) =>
                      externalSymbols.has(k),
                    ),
                  ),
                },
>>>>>>> cf5e1293
                usedSymbolsUp: new Map(
                  [...node.usedSymbolsUp].filter(([k]) =>
                    externalSymbols.has(k),
                  ),
                ),
                usedSymbolsDown: new Set(),
                excluded: externalSymbols.size === 0,
              }),
            },
            ...[...targets].map(([asset, target]) => {
              let clonedDep = new DbDependency(db);
              DbDependency.set(db, clonedDep.addr, dep);
              clonedDep.id = db.getStringId(
                hashString(node.id + [...target.keys()].join(',')),
              );

<<<<<<< HEAD
              let symbols = clonedDep.symbols;
              symbols.init();
              for (let sym of dep.symbols) {
                if (
                  target.has(sym.exported) ||
                  sym.exported === db.starSymbol
                ) {
                  let s = symbols.extend();
                  s.exported = target.get(sym.exported) ?? sym.exported;
                  s.local = sym.local;
                  s.flags = sym.flags;
                  s.loc = sym.loc;
                }
              }

=======
              let symbols = new Map();
              for (let [as, from] of target) {
                let existing = nodeValueSymbols.get(as);
                if (existing) {
                  symbols.set(from, existing);
                } else {
                  invariant(isReexportAll);
                  if (as === from) {
                    // Keep the export-all for non-renamed reexports, this still correctly models
                    // ambiguous resolution with multiple export-alls.
                    symbols.set('*', {
                      isWeak: true,
                      local: '*',
                      loc: reexportAllLoc,
                    });
                  } else {
                    let local = `${node.value.id}$rewrite$${asset}$${from}`;
                    symbols.set(from, {
                      isWeak: true,
                      local,
                      loc: reexportAllLoc,
                    });
                    if (node.value.sourceAssetId != null) {
                      let sourceAssetId = nullthrows(
                        assetGraphNodeIdToBundleGraphNodeId.get(
                          assetGraph.getNodeIdByContentKey(
                            node.value.sourceAssetId,
                          ),
                        ),
                      );
                      let sourceAsset = nullthrows(
                        graph.getNode(sourceAssetId),
                      );
                      invariant(sourceAsset.type === 'asset');
                      let sourceAssetSymbols = sourceAsset.value.symbols;
                      if (sourceAssetSymbols) {
                        // The `as == from` case above should handle multiple export-alls causing
                        // ambiguous resolution. So the current symbol is unambiguous and shouldn't
                        // already exist on the importer.
                        invariant(!sourceAssetSymbols.has(as));
                        sourceAssetSymbols.set(as, {
                          loc: reexportAllLoc,
                          local: local,
                        });
                      }
                    }
                  }
                }
              }
              let usedSymbolsUp = new Map(
                [...node.usedSymbolsUp]
                  .filter(([k]) => target.has(k) || k === '*')
                  .map(([k, v]) => [target.get(k) ?? k, v]),
              );
>>>>>>> cf5e1293
              return {
                asset,
                dep: graph.addNodeByContentKey(clonedDep.id, {
                  ...node,
<<<<<<< HEAD
                  id: clonedDep.id,
                  value: clonedDep.addr,
                  usedSymbolsUp: new Map(
                    [...node.usedSymbolsUp]
                      .filter(([k]) => target.has(k) || k === db.starSymbol)
                      .map(([k, v]) => [target.get(k) ?? k, v]),
                  ),
=======
                  id: newNodeId,
                  value: {
                    ...node.value,
                    id: newNodeId,
                    symbols,
                  },
                  usedSymbolsUp,
                  // This is only a temporary helper needed during symbol propagation and is never
                  // read afterwards (and also not exposed through the public API).
>>>>>>> cf5e1293
                  usedSymbolsDown: new Set(),
                }),
              };
            }),
          ];

          dependencies.set(nodeId, deps);

          // Jump to the dependencies that are used in this dependency
          for (let id of targets.keys()) {
            walk(assetGraph.getNodeIdByContentKey(id));
          }
          return;
        } else {
          // No special handling
          let bundleGraphNodeId = graph.addNodeByContentKey(node.id, node);
          assetGraphNodeIdToBundleGraphNodeId.set(nodeId, bundleGraphNodeId);
        }
      }
      // Don't copy over asset groups into the bundle graph.
      else if (node.type !== 'asset_group') {
        let nodeToAdd =
          node.type === 'asset'
            ? {
                ...node,
                value: {...node.value, symbols: new Map(node.value.symbols)},
              }
            : node;
        let bundleGraphNodeId = graph.addNodeByContentKey(node.id, nodeToAdd);
        if (node.id === assetGraphRootNode?.id) {
          graph.setRootNodeId(bundleGraphNodeId);
        }
        assetGraphNodeIdToBundleGraphNodeId.set(nodeId, bundleGraphNodeId);
      }

      for (let id of assetGraph.getNodeIdsConnectedFrom(nodeId)) {
        walk(id);
      }
    }
    walk(nullthrows(assetGraph.rootNodeId));

    for (let edge of assetGraph.getAllEdges()) {
      if (assetGroupIds.has(edge.from)) {
        continue;
      }
      if (dependencies.has(edge.from)) {
        // Discard previous edge, insert outgoing edges for all split dependencies
        for (let {asset, dep} of nullthrows(dependencies.get(edge.from))) {
          if (asset != null) {
            graph.addEdge(
              dep,
              nullthrows(
                assetGraphNodeIdToBundleGraphNodeId.get(
                  assetGraph.getNodeIdByContentKey(asset),
                ),
              ),
            );
          }
        }
        continue;
      }
      if (!assetGraphNodeIdToBundleGraphNodeId.has(edge.from)) {
        continue;
      }

      let to: Array<NodeId> = dependencies.get(edge.to)?.map(v => v.dep) ??
        assetGroupIds
          .get(edge.to)
          ?.map(id =>
            nullthrows(assetGraphNodeIdToBundleGraphNodeId.get(id)),
          ) ?? [nullthrows(assetGraphNodeIdToBundleGraphNodeId.get(edge.to))];

      for (let t of to) {
        graph.addEdge(
          nullthrows(assetGraphNodeIdToBundleGraphNodeId.get(edge.from)),
          t,
        );
      }
    }
<<<<<<< HEAD

    return new BundleGraph(db, {
=======
    return new BundleGraph({
>>>>>>> cf5e1293
      graph,
      assetPublicIds,
      bundleContentHashes: new Map(),
      publicIdByAssetId,
    });
  }

  serialize(): SerializedBundleGraph {
    return {
      $$raw: true,
      graph: this._graph.serialize(),
      assetPublicIds: this._assetPublicIds,
      bundleContentHashes: this._bundleContentHashes,
      publicIdByAssetId: this._publicIdByAssetId,
      db: this.db.serialize(),
    };
  }

  static deserialize(
    serialized: SerializedBundleGraph,
    db?: ParcelDb,
  ): BundleGraph {
    return new BundleGraph(db || ParcelDb.deserialize(serialized.db), {
      graph: ContentGraph.deserialize(serialized.graph),
      assetPublicIds: serialized.assetPublicIds,
      bundleContentHashes: serialized.bundleContentHashes,
      publicIdByAssetId: serialized.publicIdByAssetId,
    });
  }

  createBundle(
    opts:
      | {|
          +entryAsset: AssetAddr,
          +target: TargetAddr,
          +needsStableName?: ?boolean,
          +bundleBehavior?: ?IBundleBehavior,
          +shouldContentHash: boolean,
          +env: EnvironmentAddr,
        |}
      | {|
          +type: string,
          +env: EnvironmentAddr,
          +uniqueKey: string,
          +target: TargetAddr,
          +needsStableName?: ?boolean,
          +bundleBehavior?: ?IBundleBehavior,
          +isSplittable?: ?boolean,
          +pipeline?: ?string,
          +shouldContentHash: boolean,
        |},
  ): Bundle {
    let {entryAsset: entryAssetId, target: targetId} = opts;
    let target = DbTarget.get(this.db, targetId);
    let entryAsset =
      entryAssetId != null ? DbAsset.get(this.db, entryAssetId) : null;
    let bundleId = hashString(
      'bundle:' +
        (entryAsset != null ? entryAsset.id : String(opts.uniqueKey)) +
        fromProjectPathRelative(target.distDir) +
        (opts.bundleBehavior ?? ''),
    );

    let existing = this._graph.getNodeByContentKey(bundleId);
    if (existing != null) {
      invariant(existing.type === 'bundle');
      return existing.value;
    }

    let publicId = getPublicId(bundleId, existing =>
      this._bundlePublicIds.has(existing),
    );
    this._bundlePublicIds.add(publicId);

    let isPlaceholder = false;
    if (entryAsset != null) {
      let entryAssetNode = this._graph.getNodeByContentKey(entryAsset.id);
      invariant(entryAssetNode?.type === 'asset', 'Entry asset does not exist');
      isPlaceholder = entryAssetNode.requested === false;
    }

    let bundleNode: BundleNode = {
      type: 'bundle',
      id: bundleId,
      value: {
        id: bundleId,
        hashReference: opts.shouldContentHash
          ? HASH_REF_PREFIX + bundleId
          : bundleId.slice(-8),
        type: entryAsset ? entryAsset.assetType : nullthrows(opts.type),
        env: opts.env,
        entryAssetIds: entryAsset != null ? [entryAsset.id] : [],
        mainEntryId: entryAsset?.id,
        pipeline: entryAsset ? entryAsset.pipeline : opts.pipeline,
        needsStableName: opts.needsStableName,
        bundleBehavior:
          opts.bundleBehavior != null
            ? BundleBehavior[opts.bundleBehavior]
            : null,
        isSplittable: entryAsset
          ? Boolean(entryAsset.flags & AssetFlags.IS_BUNDLE_SPLITTABLE)
          : opts.isSplittable,
        isPlaceholder,
        target: targetId,
        name: null,
        displayName: null,
        publicId,
      },
    };

    let bundleNodeId = this._graph.addNodeByContentKey(bundleId, bundleNode);

    if (entryAsset != null) {
      this._graph.addEdge(
        bundleNodeId,
        this._graph.getNodeIdByContentKey(entryAsset.id),
      );
    }

    invariant;
    return bundleNode.value;
  }

  addAssetToBundle(assetAddr: AssetAddr, bundle: Bundle) {
    let asset = DbAsset.get(this.db, assetAddr);
    let bundleNodeId = this._graph.getNodeIdByContentKey(bundle.id);
    this._graph.addEdge(
      bundleNodeId,
      this._graph.getNodeIdByContentKey(asset.id),
      bundleGraphEdgeTypes.contains,
    );
    this._graph.addEdge(
      bundleNodeId,
      this._graph.getNodeIdByContentKey(asset.id),
    );

    let dependencies = this.getDependencies(assetAddr);
    for (let dependency of dependencies) {
      let dependencyNodeId = this._graph.getNodeIdByContentKey(
        DbDependency.get(this.db, dependency).id,
      );
      this._graph.addEdge(
        bundleNodeId,
        dependencyNodeId,
        bundleGraphEdgeTypes.contains,
      );

      for (let [bundleGroupNodeId, bundleGroupNode] of this._graph
        .getNodeIdsConnectedFrom(dependencyNodeId)
        .map(id => [id, nullthrows(this._graph.getNode(id))])
        .filter(([, node]) => node.type === 'bundle_group')) {
        invariant(bundleGroupNode.type === 'bundle_group');
        this._graph.addEdge(
          bundleNodeId,
          bundleGroupNodeId,
          bundleGraphEdgeTypes.bundle,
        );
      }
      // If the dependency references a target bundle, add a reference edge from
      // the source bundle to the dependency for easy traversal.
      // TODO: Consider bundle being created from dependency
      if (
        this._graph
          .getNodeIdsConnectedFrom(
            dependencyNodeId,
            bundleGraphEdgeTypes.references,
          )
          .map(id => nullthrows(this._graph.getNode(id)))
          .some(node => node.type === 'bundle')
      ) {
        this._graph.addEdge(
          bundleNodeId,
          dependencyNodeId,
          bundleGraphEdgeTypes.references,
        );
      }
    }
  }

  addAssetGraphToBundle(
    assetAddr: AssetAddr,
    bundle: Bundle,
    shouldSkipDependency: DependencyAddr => boolean = d =>
      this.isDependencySkipped(d),
  ) {
    let asset = DbAsset.get(this.db, assetAddr);
    let assetNodeId = this._graph.getNodeIdByContentKey(asset.id);
    let bundleNodeId = this._graph.getNodeIdByContentKey(bundle.id);

    // The root asset should be reached directly from the bundle in traversal.
    // Its children will be traversed from there.
    this._graph.addEdge(bundleNodeId, assetNodeId);
    this._graph.traverse((nodeId, _, actions) => {
      let node = nullthrows(this._graph.getNode(nodeId));
      if (node.type === 'bundle_group') {
        actions.skipChildren();
        return;
      }

      if (node.type === 'dependency' && shouldSkipDependency(node.value)) {
        actions.skipChildren();
        return;
      }

      if (node.type === 'asset' || node.type === 'dependency') {
        this._graph.addEdge(
          bundleNodeId,
          nodeId,
          bundleGraphEdgeTypes.contains,
        );
      }

      if (node.type === 'dependency') {
        for (let [bundleGroupNodeId, bundleGroupNode] of this._graph
          .getNodeIdsConnectedFrom(nodeId)
          .map(id => [id, nullthrows(this._graph.getNode(id))])
          .filter(([, node]) => node.type === 'bundle_group')) {
          invariant(bundleGroupNode.type === 'bundle_group');
          this._graph.addEdge(
            bundleNodeId,
            bundleGroupNodeId,
            bundleGraphEdgeTypes.bundle,
          );
        }

        // If the dependency references a target bundle, add a reference edge from
        // the source bundle to the dependency for easy traversal.
        if (
          this._graph
            .getNodeIdsConnectedFrom(nodeId, bundleGraphEdgeTypes.references)
            .map(id => nullthrows(this._graph.getNode(id)))
            .some(node => node.type === 'bundle')
        ) {
          this._graph.addEdge(
            bundleNodeId,
            nodeId,
            bundleGraphEdgeTypes.references,
          );
          this.markDependencyReferenceable(node.value);
          //all bundles that have this dependency need to have an edge from bundle to that dependency
        }
      }
    }, assetNodeId);
    this._bundleContentHashes.delete(bundle.id);
  }

  markDependencyReferenceable(dependency: DependencyAddr) {
    for (let bundle of this.getBundlesWithDependency(dependency)) {
      this._graph.addEdge(
        this._graph.getNodeIdByContentKey(bundle.id),
        this._graph.getNodeIdByContentKey(
          DbDependency.get(this.db, dependency).id,
        ),
        bundleGraphEdgeTypes.references,
      );
    }
  }

  addEntryToBundle(
    assetAddr: AssetAddr,
    bundle: Bundle,
    shouldSkipDependency?: DependencyAddr => boolean,
  ) {
    this.addAssetGraphToBundle(assetAddr, bundle, shouldSkipDependency);
    let asset = DbAsset.get(this.db, assetAddr);
    if (!bundle.entryAssetIds.includes(asset.id)) {
      bundle.entryAssetIds.push(asset.id);
    }
  }

  internalizeAsyncDependency(bundle: Bundle, dependencyId: DependencyAddr) {
    let dependency = DbDependency.get(this.db, dependencyId);
    if (dependency.priority === 'sync') {
      throw new Error('Expected an async dependency');
    }

    // It's possible for internalized async dependencies to not have
    // reference edges and still have untyped edges.
    // TODO: Maybe don't use internalized async edges at all?
    let dependencyNodeId = this._graph.getNodeIdByContentKey(dependency.id);
    let resolved = this.getResolvedAsset(dependencyId);
    if (resolved != null) {
      let resolvedNodeId = this._graph.getNodeIdByContentKey(
        DbAsset.get(this.db, resolved).id,
      );

      if (
        !this._graph.hasEdge(
          dependencyNodeId,
          resolvedNodeId,
          bundleGraphEdgeTypes.references,
        )
      ) {
        this._graph.addEdge(
          dependencyNodeId,
          resolvedNodeId,
          bundleGraphEdgeTypes.references,
        );
        this._graph.removeEdge(dependencyNodeId, resolvedNodeId);
      }
    }

    this._graph.addEdge(
      this._graph.getNodeIdByContentKey(bundle.id),
      this._graph.getNodeIdByContentKey(dependency.id),
      bundleGraphEdgeTypes.internal_async,
    );
    this._removeExternalDependency(bundle, dependencyId);
  }

  isDependencySkipped(dependency: DependencyAddr): boolean {
    let node = this._graph.getNodeByContentKey(
      DbDependency.get(this.db, dependency).id,
    );
    invariant(node && node.type === 'dependency');
    return !!node.hasDeferred || node.excluded;
  }

  getParentBundlesOfBundleGroup(bundleGroup: BundleGroup): Array<Bundle> {
    return this._graph
      .getNodeIdsConnectedTo(
        this._graph.getNodeIdByContentKey(
          getBundleGroupId(this.db, bundleGroup),
        ),
        bundleGraphEdgeTypes.bundle,
      )
      .map(id => nullthrows(this._graph.getNode(id)))
      .filter(node => node.type === 'bundle')
      .map(node => {
        invariant(node.type === 'bundle');
        return node.value;
      });
  }

  resolveAsyncDependency(
    dependencyAddr: DependencyAddr,
    bundle: ?Bundle,
  ): ?(
    | {|type: 'bundle_group', value: BundleGroup|}
    | {|type: 'asset', value: AssetAddr|}
  ) {
    let dependency = DbDependency.get(this.db, dependencyAddr);
    let depNodeId = this._graph.getNodeIdByContentKey(dependency.id);
    let bundleNodeId =
      bundle != null ? this._graph.getNodeIdByContentKey(bundle.id) : null;

    if (
      bundleNodeId != null &&
      this._graph.hasEdge(
        bundleNodeId,
        depNodeId,
        bundleGraphEdgeTypes.internal_async,
      )
    ) {
      let referencedAssetNodeIds = this._graph.getNodeIdsConnectedFrom(
        depNodeId,
        bundleGraphEdgeTypes.references,
      );

      let resolved;
      if (referencedAssetNodeIds.length === 0) {
        resolved = this.getResolvedAsset(dependencyAddr, bundle);
      } else if (referencedAssetNodeIds.length === 1) {
        let referencedAssetNode = this._graph.getNode(
          referencedAssetNodeIds[0],
        );
        // If a referenced asset already exists, resolve this dependency to it.
        invariant(referencedAssetNode?.type === 'asset');
        resolved = referencedAssetNode.value;
      } else {
        throw new Error('Dependencies can only reference one asset');
      }

      if (resolved == null) {
        return;
      } else {
        return {
          type: 'asset',
          value: resolved,
        };
      }
    }

    let node = this._graph
      .getNodeIdsConnectedFrom(this._graph.getNodeIdByContentKey(dependency.id))
      .map(id => nullthrows(this._graph.getNode(id)))
      .find(node => node.type === 'bundle_group');

    if (node == null) {
      return;
    }

    invariant(node.type === 'bundle_group');
    return {
      type: 'bundle_group',
      value: node.value,
    };
  }

  // eslint-disable-next-line no-unused-vars
  getReferencedBundle(dependency: DependencyAddr, fromBundle: Bundle): ?Bundle {
    let dependencyNodeId = this._graph.getNodeIdByContentKey(
      DbDependency.get(this.db, dependency).id,
    );

    // If this dependency is async, there will be a bundle group attached to it.
    let node = this._graph
      .getNodeIdsConnectedFrom(dependencyNodeId)
      .map(id => nullthrows(this._graph.getNode(id)))
      .find(node => node.type === 'bundle_group');

    if (node != null) {
      invariant(node.type === 'bundle_group');
      return this.getBundlesInBundleGroup(node.value, {
        includeInline: true,
      }).find(b => {
        let mainEntryId = b.entryAssetIds[b.entryAssetIds.length - 1];
        return mainEntryId != null && node.value.entryAssetId === mainEntryId;
      });
    }

    // Otherwise, find an attached bundle via a reference edge (e.g. from createAssetReference).
    let bundleNode = this._graph
      .getNodeIdsConnectedFrom(
        dependencyNodeId,
        bundleGraphEdgeTypes.references,
      )
      .map(id => nullthrows(this._graph.getNode(id)))
      .find(node => node.type === 'bundle');

    if (bundleNode) {
      invariant(bundleNode.type === 'bundle');
      return bundleNode.value;
    }
  }

  removeAssetGraphFromBundle(assetAddr: AssetAddr, bundle: Bundle) {
    let asset = DbAsset.get(this.db, assetAddr);
    let bundleNodeId = this._graph.getNodeIdByContentKey(bundle.id);
    let assetNodeId = this._graph.getNodeIdByContentKey(asset.id);

    // Remove all contains edges from the bundle to the nodes in the asset's
    // subgraph.
    this._graph.traverse((nodeId, context, actions) => {
      let node = nullthrows(this._graph.getNode(nodeId));

      if (node.type === 'bundle_group') {
        actions.skipChildren();
        return;
      }

      if (node.type !== 'dependency' && node.type !== 'asset') {
        return;
      }

      if (
        this._graph.hasEdge(bundleNodeId, nodeId, bundleGraphEdgeTypes.contains)
      ) {
        this._graph.removeEdge(
          bundleNodeId,
          nodeId,
          bundleGraphEdgeTypes.contains,
          // Removing this contains edge should not orphan the connected node. This
          // is disabled for performance reasons as these edges are removed as part
          // of a traversal, and checking for orphans becomes quite expensive in
          // aggregate.
          false /* removeOrphans */,
        );
      } else {
        actions.skipChildren();
      }

      if (node.type === 'asset' && this._graph.hasEdge(bundleNodeId, nodeId)) {
        // Remove the untyped edge from the bundle to the node (it's an entry)
        this._graph.removeEdge(bundleNodeId, nodeId);

        let entryIndex = bundle.entryAssetIds.indexOf(node.value);
        if (entryIndex >= 0) {
          // Shared bundles have untyped edges to their asset graphs but don't
          // have entry assets. For those that have entry asset ids, remove them.
          bundle.entryAssetIds.splice(entryIndex, 1);
        }
      }

      if (node.type === 'dependency') {
        this._removeExternalDependency(bundle, node.value);
        if (
          this._graph.hasEdge(
            bundleNodeId,
            nodeId,
            bundleGraphEdgeTypes.references,
          )
        ) {
          this._graph.addEdge(
            bundleNodeId,
            nodeId,
            bundleGraphEdgeTypes.references,
          );
          this.markDependencyReferenceable(node.value);
        }
        if (
          this._graph.hasEdge(
            bundleNodeId,
            nodeId,
            bundleGraphEdgeTypes.internal_async,
          )
        ) {
          this._graph.removeEdge(
            bundleNodeId,
            nodeId,
            bundleGraphEdgeTypes.internal_async,
          );
        }
      }
    }, assetNodeId);

    // Remove bundle node if it no longer has any entry assets
    if (this._graph.getNodeIdsConnectedFrom(bundleNodeId).length === 0) {
      this.removeBundle(bundle);
    }

    this._bundleContentHashes.delete(bundle.id);
  }

  /**
   * Remove a bundle from the bundle graph. Remove its bundle group if it is
   * the only bundle in the group.
   */
  removeBundle(bundle: Bundle): Set<BundleGroup> {
    // Remove bundle node if it no longer has any entry assets
    let bundleNodeId = this._graph.getNodeIdByContentKey(bundle.id);

    let bundleGroupNodeIds = this._graph.getNodeIdsConnectedTo(
      bundleNodeId,
      bundleGraphEdgeTypes.bundle,
    );
    this._graph.removeNode(bundleNodeId);

    let removedBundleGroups: Set<BundleGroup> = new Set();
    // Remove bundle group node if it no longer has any bundles
    for (let bundleGroupNodeId of bundleGroupNodeIds) {
      let bundleGroupNode = nullthrows(this._graph.getNode(bundleGroupNodeId));
      invariant(bundleGroupNode.type === 'bundle_group');
      let bundleGroup = bundleGroupNode.value;

      if (
        // If the bundle group's entry asset belongs to this bundle, the group
        // was created because of this bundle. Remove the group.
        bundle.entryAssetIds.includes(bundleGroup.entryAssetId) ||
        // If the bundle group is now empty, remove it.
        this.getBundlesInBundleGroup(bundleGroup, {includeInline: true})
          .length === 0
      ) {
        removedBundleGroups.add(bundleGroup);
        this.removeBundleGroup(bundleGroup);
      }
    }

    this._bundleContentHashes.delete(bundle.id);
    return removedBundleGroups;
  }

  removeBundleGroup(bundleGroup: BundleGroup) {
    let bundleGroupNode = nullthrows(
      this._graph.getNodeByContentKey(getBundleGroupId(this.db, bundleGroup)),
    );
    invariant(bundleGroupNode.type === 'bundle_group');

    let bundlesInGroup = this.getBundlesInBundleGroup(bundleGroupNode.value, {
      includeInline: true,
    });
    for (let bundle of bundlesInGroup) {
      if (this.getBundleGroupsContainingBundle(bundle).length === 1) {
        let removedBundleGroups = this.removeBundle(bundle);
        if (removedBundleGroups.has(bundleGroup)) {
          // This function can be reentered through removeBundle above. In the case this
          // bundle group has already been removed, stop.
          return;
        }
      }
    }

    // This function can be reentered through removeBundle above. In this case,
    // the node may already been removed.
    if (this._graph.hasContentKey(bundleGroupNode.id)) {
      this._graph.removeNode(
        this._graph.getNodeIdByContentKey(bundleGroupNode.id),
      );
    }

    assert(
      bundlesInGroup.every(
        bundle => this.getBundleGroupsContainingBundle(bundle).length > 0,
      ),
    );
  }

  _removeExternalDependency(bundle: Bundle, dependency: DependencyAddr) {
    let bundleNodeId = this._graph.getNodeIdByContentKey(bundle.id);
    for (let bundleGroupNode of this._graph
      .getNodeIdsConnectedFrom(
        this._graph.getNodeIdByContentKey(
          DbDependency.get(this.db, dependency).id,
        ),
      )
      .map(id => nullthrows(this._graph.getNode(id)))
      .filter(node => node.type === 'bundle_group')) {
      let bundleGroupNodeId = this._graph.getNodeIdByContentKey(
        bundleGroupNode.id,
      );

      if (
        !this._graph.hasEdge(
          bundleNodeId,
          bundleGroupNodeId,
          bundleGraphEdgeTypes.bundle,
        )
      ) {
        continue;
      }

      let inboundDependencies = this._graph
        .getNodeIdsConnectedTo(bundleGroupNodeId)
        .map(id => nullthrows(this._graph.getNode(id)))
        .filter(node => node.type === 'dependency')
        .map(node => {
          invariant(node.type === 'dependency');
          return node.value;
        });

      // If every inbound dependency to this bundle group does not belong to this bundle,
      // or the dependency is internal to the bundle, then the connection between
      // this bundle and the group is safe to remove.
      if (
        inboundDependencies.every(
          dependency =>
            DbDependency.get(this.db, dependency).specifierType !== 'url' &&
            (!this.bundleHasDependency(bundle, dependency) ||
              this._graph.hasEdge(
                bundleNodeId,
                this._graph.getNodeIdByContentKey(
                  DbDependency.get(this.db, dependency).id,
                ),
                bundleGraphEdgeTypes.internal_async,
              )),
        )
      ) {
        this._graph.removeEdge(
          bundleNodeId,
          bundleGroupNodeId,
          bundleGraphEdgeTypes.bundle,
        );
      }
    }
  }

  createAssetReference(
    dependency: DependencyAddr,
    asset: AssetAddr,
    bundle: Bundle,
  ): void {
    let dependencyId = this._graph.getNodeIdByContentKey(
      DbDependency.get(this.db, dependency).id,
    );
    let assetId = this._graph.getNodeIdByContentKey(
      DbAsset.get(this.db, asset).id,
    );
    let bundleId = this._graph.getNodeIdByContentKey(bundle.id);
    this._graph.addEdge(dependencyId, assetId, bundleGraphEdgeTypes.references);

    this._graph.addEdge(
      dependencyId,
      bundleId,
      bundleGraphEdgeTypes.references,
    );
    this.markDependencyReferenceable(dependency);
    if (this._graph.hasEdge(dependencyId, assetId)) {
      this._graph.removeEdge(dependencyId, assetId);
    }
  }

  createBundleReference(from: Bundle, to: Bundle): void {
    this._graph.addEdge(
      this._graph.getNodeIdByContentKey(from.id),
      this._graph.getNodeIdByContentKey(to.id),
      bundleGraphEdgeTypes.references,
    );
  }

  getBundlesWithAsset(asset: AssetAddr): Array<Bundle> {
    return this._graph
      .getNodeIdsConnectedTo(
        this._graph.getNodeIdByContentKey(DbAsset.get(this.db, asset).id),
        bundleGraphEdgeTypes.contains,
      )
      .map(id => nullthrows(this._graph.getNode(id)))
      .filter(node => node.type === 'bundle')
      .map(node => {
        invariant(node.type === 'bundle');
        return node.value;
      });
  }

  getBundlesWithDependency(dependency: DependencyAddr): Array<Bundle> {
    return this._graph
      .getNodeIdsConnectedTo(
        nullthrows(
          this._graph.getNodeIdByContentKey(
            DbDependency.get(this.db, dependency).id,
          ),
        ),
        bundleGraphEdgeTypes.contains,
      )
      .map(id => nullthrows(this._graph.getNode(id)))
      .filter(node => node.type === 'bundle')
      .map(node => {
        invariant(node.type === 'bundle');
        return node.value;
      });
  }

  getDependencyAssets(dependency: DependencyAddr): Array<AssetAddr> {
    return this._graph
      .getNodeIdsConnectedFrom(
        this._graph.getNodeIdByContentKey(
          DbDependency.get(this.db, dependency).id,
        ),
      )
      .map(id => nullthrows(this._graph.getNode(id)))
      .filter(node => node.type === 'asset')
      .map(node => {
        invariant(node.type === 'asset');
        return node.value;
      });
  }

  getResolvedAsset(dep: DependencyAddr, bundle: ?Bundle): ?AssetAddr {
    let assets = this.getDependencyAssets(dep);
    let firstAsset = assets[0];
    let resolved =
      // If no bundle is specified, use the first concrete asset.
      bundle == null
        ? firstAsset
        : // Otherwise, find the first asset that belongs to this bundle.
          assets.find(asset => this.bundleHasAsset(bundle, asset)) ||
          firstAsset;

    // If a resolution still hasn't been found, return the first referenced asset.
    if (resolved == null) {
      this._graph.traverse(
        (nodeId, _, traversal) => {
          let node = nullthrows(this._graph.getNode(nodeId));
          if (node.type === 'asset') {
            resolved = node.value;
            traversal.stop();
          } else if (node.value !== dep) {
            traversal.skipChildren();
          }
        },
        this._graph.getNodeIdByContentKey(DbDependency.get(this.db, dep).id),
        bundleGraphEdgeTypes.references,
      );
    }

    return resolved;
  }

  getDependencies(assetAddr: AssetAddr): Array<DependencyAddr> {
    let asset = DbAsset.get(this.db, assetAddr);
    let nodeId = this._graph.getNodeIdByContentKey(asset.id);
    return this._graph.getNodeIdsConnectedFrom(nodeId).map(id => {
      let node = nullthrows(this._graph.getNode(id));
      invariant(node.type === 'dependency');
      return node.value;
    });
  }

  traverseAssets<TContext>(
    bundle: Bundle,
    visit: GraphVisitor<AssetAddr, TContext>,
    startAsset?: AssetAddr,
  ): ?TContext {
    return this.traverseBundle(
      bundle,
      mapVisitor(node => (node.type === 'asset' ? node.value : null), visit),
      startAsset,
    );
  }

  isAssetReferenced(bundle: Bundle, assetAddr: AssetAddr): boolean {
    let asset = DbAsset.get(this.db, assetAddr);
    // If the asset is available in multiple bundles in the same target, it's referenced.
    if (
      this.getBundlesWithAsset(assetAddr).filter(
        b => b.target === bundle.target,
      ).length > 1
    ) {
      return true;
    }

    let assetNodeId = nullthrows(this._graph.getNodeIdByContentKey(asset.id));

    if (
      this._graph
        .getNodeIdsConnectedTo(assetNodeId, bundleGraphEdgeTypes.references)
        .map(id => this._graph.getNode(id))
        .some(node => {
          if (node?.type === 'dependency') {
            let dep = DbDependency.get(this.db, node.value);
            return dep.priority === 'lazy' && dep.specifierType !== 'url';
          }
          return false;
        })
    ) {
      // If this asset is referenced by any async dependency, it's referenced.
      return true;
    }

    let dependencies = this._graph
      .getNodeIdsConnectedTo(assetNodeId)
      .map(id => nullthrows(this._graph.getNode(id)))
      .filter(node => node.type === 'dependency')
      .map(node => {
        invariant(node.type === 'dependency');
        return node.value;
      });

    const bundleHasReference = (bundle: Bundle) => {
      return (
        !this.bundleHasAsset(bundle, assetAddr) &&
        dependencies.some(dependency =>
          this.bundleHasDependency(bundle, dependency),
        )
      );
    };

    let visitedBundles: Set<Bundle> = new Set();
    let siblingBundles = new Set(
      this.getBundleGroupsContainingBundle(bundle).flatMap(bundleGroup =>
        this.getBundlesInBundleGroup(bundleGroup, {includeInline: true}),
      ),
    );

    // Check if any of this bundle's descendants, referencers, bundles referenced
    // by referencers, or descendants of its referencers use the asset without
    // an explicit reference edge. This can happen if e.g. the asset has been
    // deduplicated.
    return [...siblingBundles].some(referencer => {
      let isReferenced = false;
      this.traverseBundles((descendant, _, actions) => {
        if (descendant.id === bundle.id) {
          return;
        }

        if (visitedBundles.has(descendant)) {
          actions.skipChildren();
          return;
        }

        visitedBundles.add(descendant);

        if (
          descendant.type !== bundle.type ||
          DbEnvironment.get(this.db, descendant.env).context !==
            DbEnvironment.get(this.db, bundle.env).context
        ) {
          actions.skipChildren();
          return;
        }

        if (bundleHasReference(descendant)) {
          isReferenced = true;
          actions.stop();
          return;
        }
      }, referencer);

      return isReferenced;
    });
  }

  hasParentBundleOfType(bundle: Bundle, type: string): boolean {
    let parents = this.getParentBundles(bundle);
    return parents.length > 0 && parents.every(parent => parent.type === type);
  }

  getParentBundles(bundle: Bundle): Array<Bundle> {
    let parentBundles: Set<Bundle> = new Set();
    for (let bundleGroup of this.getBundleGroupsContainingBundle(bundle)) {
      for (let parentBundle of this.getParentBundlesOfBundleGroup(
        bundleGroup,
      )) {
        parentBundles.add(parentBundle);
      }
    }

    return [...parentBundles];
  }

  isAssetReachableFromBundle(asset: AssetAddr, bundle: Bundle): boolean {
    // If a bundle's environment is isolated, it can't access assets present
    // in any ancestor bundles. Don't consider any assets reachable.
    if (
      ISOLATED_ENVS.has(DbEnvironment.get(this.db, bundle.env).context) ||
      !bundle.isSplittable ||
      bundle.bundleBehavior === BundleBehavior.isolated ||
      bundle.bundleBehavior === BundleBehavior.inline
    ) {
      return false;
    }

    // For an asset to be reachable from a bundle, it must either exist in a sibling bundle,
    // or in an ancestor bundle group reachable from all parent bundles.
    let bundleGroups = this.getBundleGroupsContainingBundle(bundle);
    return bundleGroups.every(bundleGroup => {
      // If the asset is in any sibling bundles of the original bundle, it is reachable.
      let bundles = this.getBundlesInBundleGroup(bundleGroup);
      if (
        bundles.some(
          b =>
            b.id !== bundle.id &&
            b.bundleBehavior !== BundleBehavior.isolated &&
            b.bundleBehavior !== BundleBehavior.inline &&
            this.bundleHasAsset(b, asset),
        )
      ) {
        return true;
      }

      // Get a list of parent bundle nodes pointing to the bundle group
      let parentBundleNodes = this._graph.getNodeIdsConnectedTo(
        this._graph.getNodeIdByContentKey(
          getBundleGroupId(this.db, bundleGroup),
        ),
        bundleGraphEdgeTypes.bundle,
      );

      // Check that every parent bundle has a bundle group in its ancestry that contains the asset.
      return parentBundleNodes.every(bundleNodeId => {
        let bundleNode = nullthrows(this._graph.getNode(bundleNodeId));
        if (
          bundleNode.type !== 'bundle' ||
          bundleNode.value.bundleBehavior === BundleBehavior.isolated ||
          bundleNode.value.bundleBehavior === BundleBehavior.inline
        ) {
          return false;
        }

        let isReachable = true;
        this._graph.traverseAncestors(
          bundleNodeId,
          (nodeId, ctx, actions) => {
            let node = nullthrows(this._graph.getNode(nodeId));
            // If we've reached the root or a context change without
            // finding this asset in the ancestry, it is not reachable.
            if (
              node.type === 'root' ||
              (node.type === 'bundle' &&
                (node.value.id === bundle.id ||
                  DbEnvironment.get(this.db, node.value.env).context !==
                    DbEnvironment.get(this.db, bundle.env).context))
            ) {
              isReachable = false;
              actions.stop();
              return;
            }

            if (node.type === 'bundle_group') {
              let childBundles = this.getBundlesInBundleGroup(node.value);
              if (
                childBundles.some(
                  b =>
                    b.id !== bundle.id &&
                    b.bundleBehavior !== BundleBehavior.isolated &&
                    b.bundleBehavior !== BundleBehavior.inline &&
                    this.bundleHasAsset(b, asset),
                )
              ) {
                actions.skipChildren();
                return;
              }
            }
          },
          [bundleGraphEdgeTypes.references, bundleGraphEdgeTypes.bundle],
        );

        return isReachable;
      });
    });
  }

  traverseBundle<TContext>(
    bundle: Bundle,
    visit: GraphVisitor<AssetNode | DependencyNode, TContext>,
    startAsset?: AssetAddr,
  ): ?TContext {
    let entries = !startAsset;
    let bundleNodeId = this._graph.getNodeIdByContentKey(bundle.id);

    // A modified DFS traversal which traverses entry assets in the same order
    // as their ids appear in `bundle.entryAssetIds`.
    return this._graph.dfs({
      visit: mapVisitor((nodeId, actions) => {
        let node = nullthrows(this._graph.getNode(nodeId));

        if (nodeId === bundleNodeId) {
          return;
        }

        if (node.type === 'dependency' || node.type === 'asset') {
          if (
            this._graph.hasEdge(
              bundleNodeId,
              nodeId,
              bundleGraphEdgeTypes.contains,
            )
          ) {
            return node;
          }
        }

        actions.skipChildren();
      }, visit),
      startNodeId:
        startAsset != null
          ? this._graph.getNodeIdByContentKey(
              DbAsset.get(this.db, startAsset).id,
            )
          : bundleNodeId,
      getChildren: nodeId => {
        let children = this._graph
          .getNodeIdsConnectedFrom(nodeId)
          .map(id => [id, nullthrows(this._graph.getNode(id))]);

        let sorted =
          entries && bundle.entryAssetIds.length > 0
            ? children.sort(([, a], [, b]) => {
                let aIndex = bundle.entryAssetIds.indexOf(a.id);
                let bIndex = bundle.entryAssetIds.indexOf(b.id);

                if (aIndex === bIndex) {
                  // If both don't exist in the entry asset list, or
                  // otherwise have the same index.
                  return 0;
                } else if (aIndex === -1) {
                  return 1;
                } else if (bIndex === -1) {
                  return -1;
                }

                return aIndex - bIndex;
              })
            : children;

        entries = false;
        return sorted.map(([id]) => id);
      },
    });
  }

  traverse<TContext>(
    visit: GraphVisitor<AssetNode | DependencyNode, TContext>,
    start?: AssetAddr,
  ): ?TContext {
    return this._graph.filteredTraverse(
      nodeId => {
        let node = nullthrows(this._graph.getNode(nodeId));
        if (node.type === 'asset' || node.type === 'dependency') {
          return node;
        }
      },
      visit,
      start != null
        ? this._graph.getNodeIdByContentKey(DbAsset.get(this.db, start).id)
        : undefined, // start with root
      ALL_EDGE_TYPES,
    );
  }

  getChildBundles(bundle: Bundle): Array<Bundle> {
    let siblings = new Set(this.getReferencedBundles(bundle));
    let bundles = [];
    this.traverseBundles((b, _, actions) => {
      if (bundle.id === b.id) {
        return;
      }

      if (!siblings.has(b)) {
        bundles.push(b);
      }

      actions.skipChildren();
    }, bundle);
    return bundles;
  }

  traverseBundles<TContext>(
    visit: GraphVisitor<Bundle, TContext>,
    startBundle: ?Bundle,
  ): ?TContext {
    return this._graph.filteredTraverse(
      nodeId => {
        let node = nullthrows(this._graph.getNode(nodeId));
        return node.type === 'bundle' ? node.value : null;
      },
      visit,
      startBundle ? this._graph.getNodeIdByContentKey(startBundle.id) : null,
      [bundleGraphEdgeTypes.bundle, bundleGraphEdgeTypes.references],
    );
  }

  getBundles(opts?: {|includeInline: boolean|}): Array<Bundle> {
    let bundles = [];
    this.traverseBundles(bundle => {
      if (
        opts?.includeInline ||
        bundle.bundleBehavior !== BundleBehavior.inline
      ) {
        bundles.push(bundle);
      }
    });

    return bundles;
  }

  getTotalSize(asset: AssetAddr): number {
    let size = 0;
    this._graph.traverse((nodeId, _, actions) => {
      let node = nullthrows(this._graph.getNode(nodeId));
      if (node.type === 'bundle_group') {
        actions.skipChildren();
        return;
      }

      if (node.type === 'asset') {
        size += DbAsset.get(this.db, node.value).stats.size;
      }
    }, this._graph.getNodeIdByContentKey(DbAsset.get(this.db, asset).id));
    return size;
  }

  getReferencingBundles(bundle: Bundle): Array<Bundle> {
    let referencingBundles: Set<Bundle> = new Set();

    this._graph.traverseAncestors(
      this._graph.getNodeIdByContentKey(bundle.id),
      nodeId => {
        let node = nullthrows(this._graph.getNode(nodeId));
        if (node.type === 'bundle' && node.value.id !== bundle.id) {
          referencingBundles.add(node.value);
        }
      },
      bundleGraphEdgeTypes.references,
    );

    return [...referencingBundles];
  }

  getBundleGroupsContainingBundle(bundle: Bundle): Array<BundleGroup> {
    let bundleGroups: Set<BundleGroup> = new Set();

    for (let currentBundle of [bundle, ...this.getReferencingBundles(bundle)]) {
      for (let bundleGroup of this.getDirectParentBundleGroups(currentBundle)) {
        bundleGroups.add(bundleGroup);
      }
    }

    return [...bundleGroups];
  }

  getDirectParentBundleGroups(bundle: Bundle): Array<BundleGroup> {
    return this._graph
      .getNodeIdsConnectedTo(
        nullthrows(this._graph.getNodeIdByContentKey(bundle.id)),
        bundleGraphEdgeTypes.bundle,
      )
      .map(id => nullthrows(this._graph.getNode(id)))
      .filter(node => node.type === 'bundle_group')
      .map(node => {
        invariant(node.type === 'bundle_group');
        return node.value;
      });
  }

  getBundlesInBundleGroup(
    bundleGroup: BundleGroup,
    opts?: {|includeInline: boolean|},
  ): Array<Bundle> {
    let bundles: Set<Bundle> = new Set();
    for (let bundleNodeId of this._graph.getNodeIdsConnectedFrom(
      this._graph.getNodeIdByContentKey(getBundleGroupId(this.db, bundleGroup)),
      bundleGraphEdgeTypes.bundle,
    )) {
      let bundleNode = nullthrows(this._graph.getNode(bundleNodeId));
      invariant(bundleNode.type === 'bundle');
      let bundle = bundleNode.value;
      if (
        opts?.includeInline ||
        bundle.bundleBehavior !== BundleBehavior.inline
      ) {
        bundles.add(bundle);
      }

      for (let referencedBundle of this.getReferencedBundles(bundle, {
        includeInline: true,
      })) {
        bundles.add(referencedBundle);
      }
    }

    return [...bundles];
  }

  getReferencedBundles(
    bundle: Bundle,
    opts?: {|recursive?: boolean, includeInline?: boolean|},
  ): Array<Bundle> {
    let recursive = opts?.recursive ?? true;
    let includeInline = opts?.includeInline ?? false;
    let referencedBundles = new Set();
    this._graph.dfs({
      visit: (nodeId, _, actions) => {
        let node = nullthrows(this._graph.getNode(nodeId));
        if (node.type !== 'bundle') {
          return;
        }

        if (node.value.id === bundle.id) {
          return;
        }

        if (
          includeInline ||
          node.value.bundleBehavior !== BundleBehavior.inline
        ) {
          referencedBundles.add(node.value);
        }

        if (!recursive) {
          actions.skipChildren();
        }
      },
      startNodeId: this._graph.getNodeIdByContentKey(bundle.id),
      getChildren: nodeId =>
        // Shared bundles seem to depend on being used in the opposite order
        // they were added.
        // TODO: Should this be the case?
        this._graph.getNodeIdsConnectedFrom(
          nodeId,
          bundleGraphEdgeTypes.references,
        ),
    });

    return [...referencedBundles];
  }

  getIncomingDependencies(assetAddr: AssetAddr): Array<DependencyAddr> {
    let asset = DbAsset.get(this.db, assetAddr);
    if (!this._graph.hasContentKey(asset.id)) {
      return [];
    }
    // Dependencies can be a a parent node via an untyped edge (like in the AssetGraph but without AssetGroups)
    // or they can be parent nodes via a 'references' edge
    return this._graph
      .getNodeIdsConnectedTo(
        this._graph.getNodeIdByContentKey(asset.id),
        ALL_EDGE_TYPES,
      )
      .map(id => nullthrows(this._graph.getNode(id)))
      .filter(n => n.type === 'dependency')
      .map(n => {
        invariant(n.type === 'dependency');
        return n.value;
      });
  }

  getAssetWithDependency(dep: DependencyAddr): ?AssetAddr {
    let depId = DbDependency.get(this.db, dep).id;
    if (!this._graph.hasContentKey(depId)) {
      return null;
    }

    let res = this._graph.getNodeIdsConnectedTo(
      this._graph.getNodeIdByContentKey(depId),
    );
    invariant(
      res.length <= 1,
      'Expected a single asset to be connected to a dependency',
    );
    let resNode = this._graph.getNode(res[0]);
    if (resNode?.type === 'asset') {
      return resNode.value;
    }
  }

  bundleHasAsset(bundle: Bundle, asset: AssetAddr): boolean {
    let bundleNodeId = this._graph.getNodeIdByContentKey(bundle.id);
    let assetNodeId = this._graph.getNodeIdByContentKey(
      DbAsset.get(this.db, asset).id,
    );
    return this._graph.hasEdge(
      bundleNodeId,
      assetNodeId,
      bundleGraphEdgeTypes.contains,
    );
  }

  bundleHasDependency(bundle: Bundle, dependency: DependencyAddr): boolean {
    let bundleNodeId = this._graph.getNodeIdByContentKey(bundle.id);
    let dependencyNodeId = this._graph.getNodeIdByContentKey(
      DbDependency.get(this.db, dependency).id,
    );
    return this._graph.hasEdge(
      bundleNodeId,
      dependencyNodeId,
      bundleGraphEdgeTypes.contains,
    );
  }

  filteredTraverse<TValue, TContext>(
    bundleNodeId: NodeId,
    filter: (NodeId, TraversalActions) => ?TValue,
    visit: GraphVisitor<TValue, TContext>,
  ): ?TContext {
    return this._graph.filteredTraverse(filter, visit, bundleNodeId);
  }

  getSymbolResolution(
    assetId: AssetAddr,
    symbol: number,
    boundary: ?Bundle,
  ): InternalSymbolResolution {
    let asset = DbAsset.get(this.db, assetId);
    let assetOutside = boundary && !this.bundleHasAsset(boundary, assetId);

    let foundSymbol = asset.symbols?.find(s => s.exported === symbol);
    if (symbol === this.db.starSymbol) {
      return {
        asset: assetId,
        exportSymbol: this.db.starSymbol,
        symbol: foundSymbol?.local ?? null,
        loc: foundSymbol?.loc,
      };
    }

    let found = false;
    let nonStaticDependency = false;
    let skipped = false;
    let deps = this.getDependencies(assetId).reverse();
    let potentialResults = [];
    for (let depId of deps) {
      let dep = DbDependency.get(this.db, depId);
      if (!(dep.flags & DependencyFlags.HAS_SYMBOLS)) {
        nonStaticDependency = true;
        continue;
      }
      // If this is a re-export, find the original module.
      let depSymbols = [...dep.symbols];
      let symbolLookup = new Map(depSymbols.map(s => [s.local, s]));
      let depSymbol = symbolLookup.get(foundSymbol?.local);
      if (depSymbol != null) {
        let resolved = this.getResolvedAsset(depId);
        if (resolved == null || resolved === assetId) {
          // External module or self-reference
          return {
            asset: assetId,
            exportSymbol: symbol,
            symbol: foundSymbol?.local,
            loc: foundSymbol?.loc,
          };
        }

        if (assetOutside) {
          // We found the symbol, but `asset` is outside, return `asset` and the original symbol
          found = true;
          break;
        }

        if (this.isDependencySkipped(depId)) {
          // We found the symbol and `dep` was skipped
          skipped = true;
          break;
        }

        let {
          asset: resolvedAsset,
          symbol: resolvedSymbol,
          exportSymbol,
          loc,
        } = this.getSymbolResolution(resolved, depSymbol.exported, boundary);

        if (!loc) {
          // Remember how we got there
          loc = foundSymbol?.loc;
        }

        return {
          asset: resolvedAsset,
          symbol: resolvedSymbol,
          exportSymbol,
          loc,
        };
      }
      // If this module exports wildcards, resolve the original module.
      // Default exports are excluded from wildcard exports.
      // Wildcard reexports are never listed in the reexporting asset's symbols.
      if (
        foundSymbol == null &&
        depSymbols.find(s => s.exported === this.db.starSymbol)?.local ===
          this.db.starSymbol &&
        symbol !== this.db.defaultSymbol
      ) {
        let resolved = this.getResolvedAsset(depId);
        if (resolved == null) {
          continue;
        }
        let resolvedAsset = DbAsset.get(this.db, resolved);
        let result = this.getSymbolResolution(resolved, symbol, boundary);

        // We found the symbol
        if (result.symbol != undefined) {
          if (assetOutside) {
            // ..., but `asset` is outside, return `asset` and the original symbol
            found = true;
            break;
          }
          if (this.isDependencySkipped(depId)) {
            // We found the symbol and `dep` was skipped
            skipped = true;
            break;
          }

          return {
            asset: result.asset,
            symbol: result.symbol,
            exportSymbol: result.exportSymbol,
            loc: resolvedAsset.symbols?.find(s => s.exported === symbol)?.loc,
          };
        }
        if (result.symbol === null) {
          found = true;
          if (boundary && !this.bundleHasAsset(boundary, result.asset)) {
            // If the returned asset is outside (and it's the first asset that is outside), return it.
            if (!assetOutside) {
              return {
                asset: result.asset,
                symbol: result.symbol,
                exportSymbol: result.exportSymbol,
                loc: resolvedAsset.symbols?.find(s => s.exported === symbol)
                  ?.loc,
              };
            } else {
              // Otherwise the original asset will be returned at the end.
              break;
            }
          } else {
            // We didn't find it in this dependency, but it might still be there: bailout.
            // Continue searching though, with the assumption that there are no conficting reexports
            // and there might be a another (re)export (where we might statically find the symbol).
            potentialResults.push({
              asset: result.asset,
              symbol: result.symbol,
              exportSymbol: result.exportSymbol,
              loc: resolvedAsset.symbols?.find(s => s.exported === symbol)?.loc,
            });
          }
        }
      }
    }

    // We didn't find the exact symbol...
    if (potentialResults.length == 1) {
      // ..., but if it does exist, it has to be behind this one reexport.
      return potentialResults[0];
    } else {
      let result = foundSymbol?.local;
      if (skipped) {
        // ... and it was excluded (by symbol propagation) or deferred.
        result = false;
      } else {
        // ... and there is no single reexport, but it might still be exported:
        if (found) {
          // Fallback to namespace access, because of a bundle boundary.
          result = null;
        } else if (result === undefined) {
          // If not exported explicitly by the asset (= would have to be in * or a reexport-all) ...
          if (
            nonStaticDependency ||
            asset.symbols?.some(s => s.exported === this.db.starSymbol)
          ) {
            // ... and if there are non-statically analyzable dependencies or it's a CJS asset,
            // fallback to namespace access.
            result = null;
          }
          // (It shouldn't be possible for the symbol to be in a reexport-all and to end up here).
          // Otherwise return undefined to report that the symbol wasn't found.
        }
      }

      return {
        asset: assetId,
        exportSymbol: symbol,
        symbol: result,
        loc: foundSymbol?.loc,
      };
    }
  }

  getAssetById(contentKey: string): AssetAddr {
    let node = this._graph.getNodeByContentKey(this.db.getStringId(contentKey));
    if (node == null) {
      throw new Error('Node not found');
    } else if (node.type !== 'asset') {
      throw new Error('Node was not an asset');
    }

    return node.value;
  }

  getAssetPublicId(asset: AssetAddr): string {
    let publicId = this._publicIdByAssetId.get(DbAsset.get(this.db, asset).id);
    if (publicId == null) {
      throw new Error("Asset or it's public id not found");
    }

    return publicId;
  }

  getExportedSymbols(
    assetId: AssetAddr,
    boundary: ?Bundle,
  ): Array<InternalExportSymbolResolution> {
    let asset = DbAsset.get(this.db, assetId);
    if (!(asset.flags & AssetFlags.HAS_SYMBOLS)) {
      return [];
    }

    let symbols = [];

    for (let symbol of asset.symbols) {
      symbols.push({
        ...this.getSymbolResolution(assetId, symbol.exported, boundary),
        exportAs: readCachedString(this.db, symbol.exported),
      });
    }

    let deps = this.getDependencies(assetId);
    for (let depId of deps) {
      let dep = DbDependency.get(this.db, depId);
      if (!(dep.flags & DependencyFlags.HAS_SYMBOLS)) continue;
      let depSymbols = [...dep.symbols];

      if (
        depSymbols.find(s => s.exported === this.db.starSymbol)?.local ===
        this.db.starSymbol
      ) {
        let resolved = this.getResolvedAsset(depId);
        if (resolved == null) continue;
        let exported = this.getExportedSymbols(resolved, boundary)
          .filter(s => s.exportSymbol !== this.db.defaultSymbol)
          .map(s =>
            s.exportSymbol !== this.db.starSymbol
              ? {...s, exportAs: readCachedString(this.db, s.exportSymbol)}
              : s,
          );
        symbols.push(...exported);
      }
    }

    return symbols;
  }

  getContentHash(bundle: Bundle): string {
    let existingHash = this._bundleContentHashes.get(bundle.id);
    if (existingHash != null) {
      return existingHash;
    }

    let hash = new Hash();
    // TODO: sort??
    this.traverseAssets(bundle, assetId => {
      let asset = DbAsset.get(this.db, assetId);
      {
        hash.writeString(
          [this.getAssetPublicId(assetId), asset.id, asset.outputHash].join(
            ':',
          ),
        );
      }
    });

    let hashHex = hash.finish();
    this._bundleContentHashes.set(bundle.id, hashHex);
    return hashHex;
  }

  getInlineBundles(bundle: Bundle): Array<Bundle> {
    let bundles = [];
    let seen = new Set();
    let addReferencedBundles = bundle => {
      if (seen.has(bundle.id)) {
        return;
      }

      seen.add(bundle.id);

      let referencedBundles = this.getReferencedBundles(bundle, {
        includeInline: true,
      });
      for (let referenced of referencedBundles) {
        if (referenced.bundleBehavior === BundleBehavior.inline) {
          bundles.push(referenced);
          addReferencedBundles(referenced);
        }
      }
    };

    addReferencedBundles(bundle);

    this.traverseBundles((childBundle, _, traversal) => {
      if (childBundle.bundleBehavior === BundleBehavior.inline) {
        bundles.push(childBundle);
      } else if (childBundle.id !== bundle.id) {
        traversal.skipChildren();
      }
    }, bundle);

    return bundles;
  }

  getHash(bundle: Bundle): string {
    let hash = new Hash();
    hash.writeString(
      bundle.id + String(bundle.target) + this.getContentHash(bundle),
    );

    if (bundle.isPlaceholder) {
      hash.writeString('placeholder');
    }

    let inlineBundles = this.getInlineBundles(bundle);
    for (let inlineBundle of inlineBundles) {
      hash.writeString(this.getContentHash(inlineBundle));
    }

    for (let referencedBundle of this.getReferencedBundles(bundle)) {
      hash.writeString(referencedBundle.id);
    }

    hash.writeString(String(bundle.env));
    return hash.finish();
  }

  getBundleGraphHash(): string {
    let hashes = '';
    for (let bundle of this.getBundles()) {
      hashes += this.getHash(bundle);
    }

    return hashString(hashes);
  }

  addBundleToBundleGroup(bundle: Bundle, bundleGroup: BundleGroup) {
    let bundleGroupNodeId = this._graph.getNodeIdByContentKey(
      getBundleGroupId(this.db, bundleGroup),
    );
    let bundleNodeId = this._graph.getNodeIdByContentKey(bundle.id);
    if (
      this._graph.hasEdge(
        bundleGroupNodeId,
        bundleNodeId,
        bundleGraphEdgeTypes.bundle,
      )
    ) {
      // Bundle group already has bundle
      return;
    }

    this._graph.addEdge(bundleGroupNodeId, bundleNodeId);
    this._graph.addEdge(
      bundleGroupNodeId,
      bundleNodeId,
      bundleGraphEdgeTypes.bundle,
    );

    for (let entryAssetId of bundle.entryAssetIds) {
      let entryAssetNodeId = this._graph.getNodeIdByContentKey(entryAssetId);
      if (this._graph.hasEdge(bundleGroupNodeId, entryAssetNodeId)) {
        this._graph.removeEdge(bundleGroupNodeId, entryAssetNodeId);
      }
    }
  }

  getUsedSymbolsAsset(asset: AssetAddr): ?$ReadOnlySet<Symbol> {
    let node = this._graph.getNodeByContentKey(DbAsset.get(this.db, asset).id);
    invariant(node && node.type === 'asset');
    return DbAsset.get(this.db, node.value).symbols
      ? makeReadOnlySet(
          new Set(
            [...node.usedSymbols.keys()].map(s => readCachedString(this.db, s)),
          ),
        )
      : null;
  }

  getUsedSymbolsDependency(depId: DependencyAddr): ?$ReadOnlySet<Symbol> {
    let dep = DbDependency.get(this.db, depId);
    let node = this._graph.getNodeByContentKey(dep.id);
    invariant(node && node.type === 'dependency');
    return dep.symbols
      ? makeReadOnlySet(
          new Set(
            [...node.usedSymbolsUp.keys()].map(s =>
              readCachedString(this.db, s),
            ),
          ),
        )
      : null;
  }

  merge(other: BundleGraph) {
    let otherGraphIdToThisNodeId = new Map<NodeId, NodeId>();
    for (let [otherNodeId, otherNode] of other._graph.nodes.entries()) {
      if (!otherNode) continue;
      if (this._graph.hasContentKey(otherNode.id)) {
        let existingNodeId = this._graph.getNodeIdByContentKey(otherNode.id);
        otherGraphIdToThisNodeId.set(otherNodeId, existingNodeId);

        let existingNode = nullthrows(this._graph.getNode(existingNodeId));
        // Merge symbols, recompute dep.excluded based on that
        if (existingNode.type === 'asset') {
          invariant(otherNode.type === 'asset');
          existingNode.usedSymbols = new Set([
            ...existingNode.usedSymbols,
            ...otherNode.usedSymbols,
          ]);
        } else if (existingNode.type === 'dependency') {
          invariant(otherNode.type === 'dependency');
          existingNode.usedSymbolsDown = new Set([
            ...existingNode.usedSymbolsDown,
            ...otherNode.usedSymbolsDown,
          ]);
          existingNode.usedSymbolsUp = new Map([
            ...existingNode.usedSymbolsUp,
            ...otherNode.usedSymbolsUp,
          ]);

          existingNode.excluded =
            (existingNode.excluded || Boolean(existingNode.hasDeferred)) &&
            (otherNode.excluded || Boolean(otherNode.hasDeferred));
        }
      } else {
        let updateNodeId = this._graph.addNodeByContentKey(
          otherNode.id,
          otherNode,
        );
        otherGraphIdToThisNodeId.set(otherNodeId, updateNodeId);
      }
    }

    for (let edge of other._graph.getAllEdges()) {
      this._graph.addEdge(
        nullthrows(otherGraphIdToThisNodeId.get(edge.from)),
        nullthrows(otherGraphIdToThisNodeId.get(edge.to)),
        edge.type,
      );
    }
  }

  isEntryBundleGroup(bundleGroup: BundleGroup): boolean {
    return this._graph
      .getNodeIdsConnectedTo(
        nullthrows(
          this._graph.getNodeIdByContentKey(
            getBundleGroupId(this.db, bundleGroup),
          ),
        ),
        bundleGraphEdgeTypes.bundle,
      )
      .map(id => nullthrows(this._graph.getNode(id)))
      .some(n => n.type === 'root');
  }

  /**
   * Update the asset in a Bundle Graph and clear the associated Bundle hash.
   */
  updateAsset(asset: AssetNode) {
    this._graph.updateNode(this._graph.getNodeIdByContentKey(asset.id), asset);
    let bundles = this.getBundlesWithAsset(asset.value);
    for (let bundle of bundles) {
      // the bundle content will change with a modified asset
      this._bundleContentHashes.delete(bundle.id);
    }
  }

  getEntryRoot(projectRoot: FilePath, targetId: TargetAddr): FilePath {
    let target = DbTarget.get(this.db, targetId);
    let cached = this._targetEntryRoots.get(target.distDir);
    if (cached != null) {
      return cached;
    }

    let entryBundleGroupIds = this._graph.getNodeIdsConnectedFrom(
      nullthrows(this._graph.rootNodeId),
      bundleGraphEdgeTypes.bundle,
    );

    let entries = [];
    for (let bundleGroupId of entryBundleGroupIds) {
      let bundleGroupNode = this._graph.getNode(bundleGroupId);
      invariant(bundleGroupNode?.type === 'bundle_group');

      let t = DbTarget.get(this.db, bundleGroupNode.value.target);
      if (t.distDir === target.distDir) {
        let entryAssetNode = this._graph.getNodeByContentKey(
          bundleGroupNode.value.entryAssetId,
        );
        invariant(entryAssetNode?.type === 'asset');
        entries.push(
          fromProjectPath(
            projectRoot,
            DbAsset.get(this.db, entryAssetNode.value).filePath,
          ),
        );
      }
    }

    let root = getRootDir(entries);
    this._targetEntryRoots.set(target.distDir, root);
    return root;
  }
}<|MERGE_RESOLUTION|>--- conflicted
+++ resolved
@@ -50,6 +50,7 @@
   AssetFlags,
   ParcelDb,
   readCachedString,
+  SymbolFlags,
 } from '@parcel/rust';
 
 export const bundleGraphEdgeTypes = {
@@ -218,7 +219,8 @@
         // Disable in dev mode because this feature is at odds with safeToIncrementallyBundle
         isProduction
       ) {
-        let nodeValueSymbols = node.value.symbols;
+        let dep = DbDependency.get(db, node.value);
+        let nodeValueSymbols = dep.symbols;
 
         // asset -> symbols that should be imported directly from that asset
         let targets = new DefaultMap<ContentKey, Map<number, number>>(
@@ -267,9 +269,10 @@
             ([, t]) => new Set([...t.values()]).size === t.size,
           )
         ) {
-          let isReexportAll = nodeValueSymbols.get('*')?.local === '*';
+          let starSymbol = nodeValueSymbols.find(s => s.exported === db.starSymbol);
+          let isReexportAll = starSymbol?.local === db.starSymbol;
           let reexportAllLoc = isReexportAll
-            ? nullthrows(nodeValueSymbols.get('*')).loc
+            ? nullthrows(starSymbol).loc
             : undefined;
 
           // TODO adjust sourceAssetIdNode.value.dependencies ?
@@ -290,19 +293,8 @@
               asset: null,
               dep: graph.addNodeByContentKey(clonedDep.id, {
                 ...node,
-<<<<<<< HEAD
                 id: clonedDep.id,
                 value: clonedDep.addr,
-=======
-                value: {
-                  ...node.value,
-                  symbols: new Map(
-                    [...nodeValueSymbols].filter(([k]) =>
-                      externalSymbols.has(k),
-                    ),
-                  ),
-                },
->>>>>>> cf5e1293
                 usedSymbolsUp: new Map(
                   [...node.usedSymbolsUp].filter(([k]) =>
                     externalSymbols.has(k),
@@ -319,101 +311,67 @@
                 hashString(node.id + [...target.keys()].join(',')),
               );
 
-<<<<<<< HEAD
               let symbols = clonedDep.symbols;
               symbols.init();
-              for (let sym of dep.symbols) {
-                if (
-                  target.has(sym.exported) ||
-                  sym.exported === db.starSymbol
-                ) {
+              for (let [as, from] of target) {
+                let existing = nodeValueSymbols.find(s => s.exported === as);
+                if (existing) {
                   let s = symbols.extend();
-                  s.exported = target.get(sym.exported) ?? sym.exported;
-                  s.local = sym.local;
-                  s.flags = sym.flags;
-                  s.loc = sym.loc;
-                }
-              }
-
-=======
-              let symbols = new Map();
-              for (let [as, from] of target) {
-                let existing = nodeValueSymbols.get(as);
-                if (existing) {
-                  symbols.set(from, existing);
+                  s.exported = from;
+                  s.local = existing.local;
+                  s.flags = existing.flags;
+                  s.loc = existing.loc;
                 } else {
                   invariant(isReexportAll);
                   if (as === from) {
                     // Keep the export-all for non-renamed reexports, this still correctly models
                     // ambiguous resolution with multiple export-alls.
-                    symbols.set('*', {
-                      isWeak: true,
-                      local: '*',
-                      loc: reexportAllLoc,
-                    });
+                    // TODO: can this happen multiple times? Do we need to check if the symbol already exists here?
+                    let s = symbols.extend();
+                    s.exported = db.starSymbol;
+                    s.local = db.starSymbol;
+                    s.flags = SymbolFlags.IS_WEAK;
+                    s.loc = reexportAllLoc;
                   } else {
-                    let local = `${node.value.id}$rewrite$${asset}$${from}`;
-                    symbols.set(from, {
-                      isWeak: true,
-                      local,
-                      loc: reexportAllLoc,
-                    });
-                    if (node.value.sourceAssetId != null) {
-                      let sourceAssetId = nullthrows(
-                        assetGraphNodeIdToBundleGraphNodeId.get(
-                          assetGraph.getNodeIdByContentKey(
-                            node.value.sourceAssetId,
-                          ),
-                        ),
-                      );
-                      let sourceAsset = nullthrows(
-                        graph.getNode(sourceAssetId),
-                      );
-                      invariant(sourceAsset.type === 'asset');
-                      let sourceAssetSymbols = sourceAsset.value.symbols;
+                    let local = db.getStringId(`${readCachedString(db, dep.id)}$rewrite$${asset}$${from}`);
+                    let s = symbols.extend();
+                    s.exported = from;
+                    s.local = local;
+                    s.flags = SymbolFlags.IS_WEAK;
+                    s.loc = reexportAllLoc;
+                    if (dep.sourceAssetId != null) {
+                      let sourceAsset = DbAsset.get(db, dep.sourceAssetId);
+                      let sourceAssetSymbols = sourceAsset.symbols;
                       if (sourceAssetSymbols) {
                         // The `as == from` case above should handle multiple export-alls causing
                         // ambiguous resolution. So the current symbol is unambiguous and shouldn't
                         // already exist on the importer.
-                        invariant(!sourceAssetSymbols.has(as));
-                        sourceAssetSymbols.set(as, {
-                          loc: reexportAllLoc,
-                          local: local,
-                        });
+                        let s = sourceAssetSymbols.extend();
+                        s.exported = as;
+                        s.local = local;
+                        s.flags = 0;
+                        s.loc = reexportAllLoc;
                       }
                     }
                   }
                 }
               }
+
               let usedSymbolsUp = new Map(
                 [...node.usedSymbolsUp]
-                  .filter(([k]) => target.has(k) || k === '*')
+                  .filter(([k]) => target.has(k) || k === db.starSymbol)
                   .map(([k, v]) => [target.get(k) ?? k, v]),
               );
->>>>>>> cf5e1293
+
               return {
                 asset,
                 dep: graph.addNodeByContentKey(clonedDep.id, {
                   ...node,
-<<<<<<< HEAD
                   id: clonedDep.id,
                   value: clonedDep.addr,
-                  usedSymbolsUp: new Map(
-                    [...node.usedSymbolsUp]
-                      .filter(([k]) => target.has(k) || k === db.starSymbol)
-                      .map(([k, v]) => [target.get(k) ?? k, v]),
-                  ),
-=======
-                  id: newNodeId,
-                  value: {
-                    ...node.value,
-                    id: newNodeId,
-                    symbols,
-                  },
                   usedSymbolsUp,
                   // This is only a temporary helper needed during symbol propagation and is never
                   // read afterwards (and also not exposed through the public API).
->>>>>>> cf5e1293
                   usedSymbolsDown: new Set(),
                 }),
               };
@@ -435,14 +393,7 @@
       }
       // Don't copy over asset groups into the bundle graph.
       else if (node.type !== 'asset_group') {
-        let nodeToAdd =
-          node.type === 'asset'
-            ? {
-                ...node,
-                value: {...node.value, symbols: new Map(node.value.symbols)},
-              }
-            : node;
-        let bundleGraphNodeId = graph.addNodeByContentKey(node.id, nodeToAdd);
+        let bundleGraphNodeId = graph.addNodeByContentKey(node.id, node);
         if (node.id === assetGraphRootNode?.id) {
           graph.setRootNodeId(bundleGraphNodeId);
         }
@@ -493,12 +444,8 @@
         );
       }
     }
-<<<<<<< HEAD
 
     return new BundleGraph(db, {
-=======
-    return new BundleGraph({
->>>>>>> cf5e1293
       graph,
       assetPublicIds,
       bundleContentHashes: new Map(),
