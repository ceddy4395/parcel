--- conflicted
+++ resolved
@@ -64,11 +64,7 @@
   internal_async: 5,
 };
 
-<<<<<<< HEAD
-type BundleGraphEdgeType = $Values<typeof bundleGraphEdgeTypes>;
-=======
 export type BundleGraphEdgeType = $Values<typeof bundleGraphEdgeTypes>;
->>>>>>> 1b980caf
 
 type InternalSymbolResolution = {|
   asset: Asset,
@@ -185,11 +181,7 @@
       let fromIds;
       if (assetGroupIds.has(edge.from)) {
         fromIds = [
-<<<<<<< HEAD
           ...assetGraph.getNodeIdsConnectedTo(
-=======
-          ...assetGraph.inboundEdges.getEdges(
->>>>>>> 1b980caf
             edge.from,
             bundleGraphEdgeTypes.null,
           ),
@@ -200,11 +192,7 @@
 
       for (let from of fromIds) {
         if (assetGroupIds.has(edge.to)) {
-<<<<<<< HEAD
           for (let to of assetGraph.getNodeIdsConnectedFrom(
-=======
-          for (let to of assetGraph.outboundEdges.getEdges(
->>>>>>> 1b980caf
             edge.to,
             bundleGraphEdgeTypes.null,
           )) {
