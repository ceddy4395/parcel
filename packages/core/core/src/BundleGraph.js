// @flow strict-local

import type {
  BundleGroup,
  GraphVisitor,
  SourceLocation,
  Symbol,
  TraversalActions,
} from '@parcel/types';
import querystring from 'querystring';

import type {
  Asset,
  AssetNode,
  Bundle,
  BundleGraphNode,
  Dependency,
  DependencyNode,
  NodeId,
} from './types';
import type AssetGraph from './AssetGraph';

import assert from 'assert';
import invariant from 'assert';
import nullthrows from 'nullthrows';
import {objectSortedEntriesDeep} from '@parcel/utils';
import {Hash, hashString} from '@parcel/hash';

import {getBundleGroupId, getPublicId} from './utils';
import {ALL_EDGE_TYPES, mapVisitor} from './Graph';
import ContentGraph, {type SerializedContentGraph} from './ContentGraph';
import Environment from './public/Environment';
import dumpGraphToGraphViz from './dumpGraphToGraphViz';

type BundleGraphEdgeTypes =
  // A lack of an edge type indicates to follow the edge while traversing
  // the bundle's contents, e.g. `bundle.traverse()` during packaging.
  | null
  // Used for constant-time checks of presence of a dependency or asset in a bundle,
  // avoiding bundle traversal in cases like `isAssetInAncestors`
  | 'contains'
  // Connections between bundles and bundle groups, for quick traversal of the
  // bundle hierarchy.
  | 'bundle'
  // When dependency -> asset: Indicates that the asset a dependency references
  //                           is contained in another bundle.
  // When dependency -> bundle: Indicates the bundle is necessary for any bundles
  //                           with the dependency.
  // When bundle -> bundle:    Indicates the target bundle is necessary for the
  //                           source bundle.
  // This type prevents referenced assets from being traversed from dependencies
  // along the untyped edge, and enables traversal to referenced bundles that are
  // not directly connected to bundle group nodes.
  | 'references'
  // Signals that the dependency is internally resolvable via the bundle's ancestry,
  // and that the bundle connected to the dependency is not necessary for the source bundle.
  | 'internal_async';

type InternalSymbolResolution = {|
  asset: Asset,
  exportSymbol: string,
  symbol: ?Symbol | false,
  loc: ?SourceLocation,
|};

type InternalExportSymbolResolution = {|
  ...InternalSymbolResolution,
  +exportAs: Symbol | string,
|};

type SerializedBundleGraph = {|
  $$raw: true,
  graph: SerializedContentGraph<BundleGraphNode, BundleGraphEdgeTypes>,
  bundleContentHashes: Map<string, string>,
  assetPublicIds: Set<string>,
  publicIdByAssetId: Map<string, string>,
|};

function makeReadOnlySet<T>(set: Set<T>): $ReadOnlySet<T> {
  return new Proxy(set, {
    get(target, property) {
      if (property === 'delete' || property === 'add' || property === 'clear') {
        return undefined;
      } else {
        // $FlowFixMe[incompatible-type]
        let value = target[property];
        return typeof value === 'function' ? value.bind(target) : value;
      }
    },
  });
}

export default class BundleGraph {
  _assetPublicIds: Set<string>;
  _publicIdByAssetId: Map<string, string>;
  // TODO: These hashes are being invalidated in mutative methods, but this._graph is not a private
  // property so it is possible to reach in and mutate the graph without invalidating these hashes.
  // It needs to be exposed in BundlerRunner for now based on how applying runtimes works and the
  // BundlerRunner takes care of invalidating hashes when runtimes are applied, but this is not ideal.
  _bundleContentHashes: Map<string, string>;
  _graph: ContentGraph<BundleGraphNode, BundleGraphEdgeTypes>;

  constructor({
    graph,
    publicIdByAssetId,
    assetPublicIds,
    bundleContentHashes,
  }: {|
    graph: ContentGraph<BundleGraphNode, BundleGraphEdgeTypes>,
    publicIdByAssetId: Map<string, string>,
    assetPublicIds: Set<string>,
    bundleContentHashes: Map<string, string>,
  |}) {
    this._graph = graph;
    this._assetPublicIds = assetPublicIds;
    this._publicIdByAssetId = publicIdByAssetId;
    this._bundleContentHashes = bundleContentHashes;
  }

  static fromAssetGraph(
    assetGraph: AssetGraph,
    publicIdByAssetId: Map<string, string> = new Map(),
    assetPublicIds: Set<string> = new Set(),
  ): BundleGraph {
    let graph = new ContentGraph<BundleGraphNode, BundleGraphEdgeTypes>();
    let assetGroupIds = new Set();
    let assetGraphNodeIdToBundleGraphNodeId = new Map<NodeId, NodeId>();

    let assetGraphRootNode =
      assetGraph.rootNodeId != null
        ? assetGraph.getNode(assetGraph.rootNodeId)
        : null;
    invariant(assetGraphRootNode != null && assetGraphRootNode.type === 'root');

    for (let [nodeId, node] of assetGraph.nodes) {
      if (node.type === 'asset') {
        let {id: assetId} = node.value;
        // Generate a new, short public id for this asset to use.
        // If one already exists, use it.
        let publicId = publicIdByAssetId.get(assetId);
        if (publicId == null) {
          publicId = getPublicId(assetId, existing =>
            assetPublicIds.has(existing),
          );
          publicIdByAssetId.set(assetId, publicId);
          assetPublicIds.add(publicId);
        }
      }

      // Don't copy over asset groups into the bundle graph.
      if (node.type === 'asset_group') {
        assetGroupIds.add(nodeId);
      } else {
        let bundleGraphNodeId = graph.addNodeByContentKey(node.id, node);
        if (node.id === assetGraphRootNode?.id) {
          graph.setRootNodeId(bundleGraphNodeId);
        }
        assetGraphNodeIdToBundleGraphNodeId.set(nodeId, bundleGraphNodeId);
      }
    }

    for (let edge of assetGraph.getAllEdges()) {
      let fromIds;
      if (assetGroupIds.has(edge.from)) {
        fromIds = [...assetGraph.inboundEdges.getEdges(edge.from, null)];
      } else {
        fromIds = [edge.from];
      }

      for (let from of fromIds) {
        if (assetGroupIds.has(edge.to)) {
          for (let to of assetGraph.outboundEdges.getEdges(edge.to, null)) {
            graph.addEdge(
              nullthrows(assetGraphNodeIdToBundleGraphNodeId.get(from)),
              nullthrows(assetGraphNodeIdToBundleGraphNodeId.get(to)),
            );
          }
        } else {
          graph.addEdge(
            nullthrows(assetGraphNodeIdToBundleGraphNodeId.get(from)),
            nullthrows(assetGraphNodeIdToBundleGraphNodeId.get(edge.to)),
          );
        }
      }
    }

    return new BundleGraph({
      graph,
      assetPublicIds,
      bundleContentHashes: new Map(),
      publicIdByAssetId,
    });
  }

  serialize(): SerializedBundleGraph {
    return {
      $$raw: true,
      graph: this._graph.serialize(),
      assetPublicIds: this._assetPublicIds,
      bundleContentHashes: this._bundleContentHashes,
      publicIdByAssetId: this._publicIdByAssetId,
    };
  }

  static deserialize(serialized: SerializedBundleGraph): BundleGraph {
    return new BundleGraph({
      graph: ContentGraph.deserialize(serialized.graph),
      assetPublicIds: serialized.assetPublicIds,
      bundleContentHashes: serialized.bundleContentHashes,
      publicIdByAssetId: serialized.publicIdByAssetId,
    });
  }

  addAssetGraphToBundle(
    asset: Asset,
    bundle: Bundle,
    shouldSkipDependency: Dependency => boolean = d =>
      this.isDependencySkipped(d),
  ) {
    let assetNodeId = this._graph.getNodeIdByContentKey(asset.id);
    let bundleNodeId = this._graph.getNodeIdByContentKey(bundle.id);

    // The root asset should be reached directly from the bundle in traversal.
    // Its children will be traversed from there.
    if (
      this.getIncomingDependencies(asset).some(dependency => dependency.isEntry)
    ) {
      this._graph.addEdge(bundleNodeId, assetNodeId);
    }
    this._graph.traverse((nodeId, _, actions) => {
      let node = nullthrows(this._graph.getNode(nodeId));
      if (node.type === 'bundle_group') {
        actions.skipChildren();
        return;
      }

      if (node.type === 'dependency' && shouldSkipDependency(node.value)) {
        actions.skipChildren();
        return;
      }

      if (node.type === 'asset' || node.type === 'dependency') {
        this._graph.addEdge(bundleNodeId, nodeId, 'contains');
      }

      if (node.type === 'dependency') {
        for (let [bundleGroupNodeId, bundleGroupNode] of this._graph
          .getNodeIdsConnectedFrom(nodeId)
          .map(id => [id, nullthrows(this._graph.getNode(id))])
          .filter(([, node]) => node.type === 'bundle_group')) {
          invariant(bundleGroupNode.type === 'bundle_group');
          this._graph.addEdge(bundleNodeId, bundleGroupNodeId, 'bundle');
        }

        // If the dependency references a target bundle, add a reference edge from
        // the source bundle to the dependency for easy traversal.
        if (
          this._graph
            .getNodeIdsConnectedFrom(nodeId, 'references')
            .map(id => nullthrows(this._graph.getNode(id)))
            .some(node => node.type === 'bundle')
        ) {
          this._graph.addEdge(bundleNodeId, nodeId, 'references');
        }
      }
    }, assetNodeId);
    this._bundleContentHashes.delete(bundle.id);
  }

  addEntryToBundle(
    asset: Asset,
    bundle: Bundle,
    shouldSkipDependency?: Dependency => boolean,
  ) {
    this.addAssetGraphToBundle(asset, bundle, shouldSkipDependency);
    if (!bundle.entryAssetIds.includes(asset.id)) {
      bundle.entryAssetIds.push(asset.id);
    }
  }

  internalizeAsyncDependency(bundle: Bundle, dependency: Dependency) {
    if (!dependency.isAsync) {
      throw new Error('Expected an async dependency');
    }

    this._graph.addEdge(
      this._graph.getNodeIdByContentKey(bundle.id),
      this._graph.getNodeIdByContentKey(dependency.id),
      'internal_async',
    );
    this.removeExternalDependency(bundle, dependency);
  }

  isDependencySkipped(dependency: Dependency): boolean {
    let node = this._graph.getNodeByContentKey(dependency.id);
    invariant(node && node.type === 'dependency');
    return !!node.hasDeferred || node.excluded;
  }

  getParentBundlesOfBundleGroup(bundleGroup: BundleGroup): Array<Bundle> {
    return this._graph
      .getNodeIdsConnectedTo(
        this._graph.getNodeIdByContentKey(getBundleGroupId(bundleGroup)),
        'bundle',
      )
      .map(id => nullthrows(this._graph.getNode(id)))
      .filter(node => node.type === 'bundle')
      .map(node => {
        invariant(node.type === 'bundle');
        return node.value;
      });
  }

  resolveAsyncDependency(
    dependency: Dependency,
    bundle: ?Bundle,
  ): ?(
    | {|type: 'bundle_group', value: BundleGroup|}
    | {|type: 'asset', value: Asset|}
  ) {
    let depNodeId = this._graph.getNodeIdByContentKey(dependency.id);
    let bundleNodeId =
      bundle != null ? this._graph.getNodeIdByContentKey(bundle.id) : null;

    if (
      bundleNodeId != null &&
      this._graph.hasEdge(bundleNodeId, depNodeId, 'internal_async')
    ) {
      let referencedAssetNodeIds = this._graph.getNodeIdsConnectedFrom(
        depNodeId,
        'references',
      );

      let resolved;
      if (referencedAssetNodeIds.length === 0) {
        resolved = this.getDependencyResolution(dependency, bundle);
      } else if (referencedAssetNodeIds.length === 1) {
        let referencedAssetNode = this._graph.getNode(
          referencedAssetNodeIds[0],
        );
        // If a referenced asset already exists, resolve this dependency to it.
        invariant(referencedAssetNode?.type === 'asset');
        resolved = referencedAssetNode.value;
      } else {
        throw new Error('Dependencies can only reference one asset');
      }

      if (resolved == null) {
        return;
      } else {
        return {
          type: 'asset',
          value: resolved,
        };
      }
    }

    let node = this._graph
      .getNodeIdsConnectedFrom(this._graph.getNodeIdByContentKey(dependency.id))
      .map(id => nullthrows(this._graph.getNode(id)))
      .find(node => node.type === 'bundle_group');

    if (node == null) {
      return;
    }

    invariant(node.type === 'bundle_group');
    return {
      type: 'bundle_group',
      value: node.value,
    };
  }

  getReferencedBundle(dependency: Dependency, fromBundle: Bundle): ?Bundle {
    let dependencyNodeId = this._graph.getNodeIdByContentKey(dependency.id);

    // If this dependency is async, there will be a bundle group attached to it.
    let node = this._graph
      .getNodeIdsConnectedFrom(dependencyNodeId)
      .map(id => nullthrows(this._graph.getNode(id)))
      .find(node => node.type === 'bundle_group');

    if (node != null) {
      invariant(node.type === 'bundle_group');
      return this.getBundlesInBundleGroup(node.value).find(b => {
        let mainEntryId = b.entryAssetIds[b.entryAssetIds.length - 1];
        return mainEntryId != null && node.value.entryAssetId === mainEntryId;
      });
    }

    // Otherwise, it may be a reference to another asset in the same bundle group.
    // Resolve the dependency to an asset, and look for it in one of the referenced bundles.
    let referencedBundles = this.getReferencedBundles(fromBundle);
    let referenced = this._graph
      .getNodeIdsConnectedFrom(dependencyNodeId, 'references')
      .map(id => nullthrows(this._graph.getNode(id)))
      .find(node => node.type === 'asset');

    if (referenced != null) {
      invariant(referenced.type === 'asset');
      return referencedBundles.find(b =>
        this.bundleHasAsset(b, referenced.value),
      );
    }
  }

  removeAssetGraphFromBundle(asset: Asset, bundle: Bundle) {
    let bundleNodeId = this._graph.getNodeIdByContentKey(bundle.id);
    let assetNodeId = this._graph.getNodeIdByContentKey(asset.id);

    // Remove all contains edges from the bundle to the nodes in the asset's
    // subgraph.
    this._graph.traverse((nodeId, context, actions) => {
      let node = nullthrows(this._graph.getNode(nodeId));

      if (node.type === 'bundle_group') {
        actions.skipChildren();
        return;
      }

      if (node.type !== 'dependency' && node.type !== 'asset') {
        return;
      }

      if (this._graph.hasEdge(bundleNodeId, nodeId, 'contains')) {
        this._graph.removeEdge(
          bundleNodeId,
          nodeId,
          'contains',
          // Removing this contains edge should not orphan the connected node. This
          // is disabled for performance reasons as these edges are removed as part
          // of a traversal, and checking for orphans becomes quite expensive in
          // aggregate.
          false /* removeOrphans */,
        );
      } else {
        actions.skipChildren();
      }

      if (node.type === 'asset' && this._graph.hasEdge(bundleNodeId, nodeId)) {
        // Remove the untyped edge from the bundle to the node (it's an entry)
        this._graph.removeEdge(bundleNodeId, nodeId);

        let entryIndex = bundle.entryAssetIds.indexOf(node.value.id);
        if (entryIndex >= 0) {
          // Shared bundles have untyped edges to their asset graphs but don't
          // have entry assets. For those that have entry asset ids, remove them.
          bundle.entryAssetIds.splice(entryIndex, 1);
        }
      }

      if (node.type === 'dependency') {
        this.removeExternalDependency(bundle, node.value);
        if (this._graph.hasEdge(bundleNodeId, nodeId, 'references')) {
          this._graph.addEdge(bundleNodeId, nodeId, 'references');
        }
      }
    }, assetNodeId);

    // Remove bundle node if it no longer has any entry assets
    if (this._graph.getNodeIdsConnectedFrom(bundleNodeId).length === 0) {
      this.removeBundle(bundle);
    }

    this._bundleContentHashes.delete(bundle.id);
  }

  removeBundle(bundle: Bundle): Set<BundleGroup> {
    // Remove bundle node if it no longer has any entry assets
    let bundleNodeId = this._graph.getNodeIdByContentKey(bundle.id);

    let bundleGroupNodeIds = this._graph.getNodeIdsConnectedTo(
      bundleNodeId,
      'bundle',
    );
    this._graph.removeNode(bundleNodeId);

    let removedBundleGroups: Set<BundleGroup> = new Set();
    // Remove bundle group node if it no longer has any bundles
    for (let bundleGroupNodeId of bundleGroupNodeIds) {
      let bundleGroupNode = nullthrows(this._graph.getNode(bundleGroupNodeId));
      invariant(bundleGroupNode.type === 'bundle_group');
      let bundleGroup = bundleGroupNode.value;

      if (
        // If the bundle group's entry asset belongs to this bundle, the group
        // was created because of this bundle. Remove the group.
        bundle.entryAssetIds.includes(bundleGroup.entryAssetId) ||
        // If the bundle group is now empty, remove it.
        this.getBundlesInBundleGroup(bundleGroup).length === 0
      ) {
        removedBundleGroups.add(bundleGroup);
        this.removeBundleGroup(bundleGroup);
      }
    }

    this._bundleContentHashes.delete(bundle.id);
    return removedBundleGroups;
  }

  removeBundleGroup(bundleGroup: BundleGroup) {
    let bundleGroupNode = nullthrows(
      this._graph.getNodeByContentKey(getBundleGroupId(bundleGroup)),
    );
    invariant(bundleGroupNode.type === 'bundle_group');

    let bundlesInGroup = this.getBundlesInBundleGroup(bundleGroupNode.value);
    for (let bundle of bundlesInGroup) {
      if (this.getBundleGroupsContainingBundle(bundle).length === 1) {
        let removedBundleGroups = this.removeBundle(bundle);
        if (removedBundleGroups.has(bundleGroup)) {
          // This function can be reentered through removeBundle above. In the case this
          // bundle group has already been removed, stop.
          return;
        }
      }
    }

    // This function can be reentered through removeBundle above. In this case,
    // the node may already been removed.
    if (this._graph.hasContentKey(bundleGroupNode.id)) {
      this._graph.removeNode(
        this._graph.getNodeIdByContentKey(bundleGroupNode.id),
      );
    }

    assert(
      bundlesInGroup.every(
        bundle => this.getBundleGroupsContainingBundle(bundle).length > 0,
      ),
    );
  }

  removeExternalDependency(bundle: Bundle, dependency: Dependency) {
    let bundleNodeId = this._graph.getNodeIdByContentKey(bundle.id);
    for (let bundleGroupNode of this._graph
      .getNodeIdsConnectedFrom(this._graph.getNodeIdByContentKey(dependency.id))
      .map(id => nullthrows(this._graph.getNode(id)))
      .filter(node => node.type === 'bundle_group')) {
      let bundleGroupNodeId = this._graph.getNodeIdByContentKey(
        bundleGroupNode.id,
      );

      if (!this._graph.hasEdge(bundleNodeId, bundleGroupNodeId, 'bundle')) {
        continue;
      }

      let inboundDependencies = this._graph
        .getNodeIdsConnectedTo(bundleGroupNodeId)
        .map(id => nullthrows(this._graph.getNode(id)))
        .filter(node => node.type === 'dependency')
        .map(node => {
          invariant(node.type === 'dependency');
          return node.value;
        });

      // If every inbound dependency to this bundle group does not belong to this bundle,
      // or the dependency is internal to the bundle, then the connection between
      // this bundle and the group is safe to remove.
      if (
        inboundDependencies.every(
          dependency =>
            !this.bundleHasDependency(bundle, dependency) ||
            this._graph.hasEdge(
              bundleNodeId,
              this._graph.getNodeIdByContentKey(dependency.id),
              'internal_async',
            ),
        )
      ) {
        this._graph.removeEdge(bundleNodeId, bundleGroupNodeId, 'bundle');
      }
    }
  }

  createAssetReference(
    dependency: Dependency,
    asset: Asset,
    bundle: Bundle,
  ): void {
    let dependencyId = this._graph.getNodeIdByContentKey(dependency.id);
    let assetId = this._graph.getNodeIdByContentKey(asset.id);
    let bundleId = this._graph.getNodeIdByContentKey(bundle.id);
    this._graph.addEdge(dependencyId, assetId, 'references');

    this._graph.addEdge(dependencyId, bundleId, 'references');
    if (this._graph.hasEdge(dependencyId, assetId)) {
      this._graph.removeEdge(dependencyId, assetId);
    }
  }

  createBundleReference(from: Bundle, to: Bundle): void {
    this._graph.addEdge(
      this._graph.getNodeIdByContentKey(from.id),
      this._graph.getNodeIdByContentKey(to.id),
      'references',
    );
  }

  findBundlesWithAsset(asset: Asset): Array<Bundle> {
    return this._graph
      .getNodeIdsConnectedTo(
        this._graph.getNodeIdByContentKey(asset.id),
        'contains',
      )
      .map(id => nullthrows(this._graph.getNode(id)))
      .filter(node => node.type === 'bundle')
      .map(node => {
        invariant(node.type === 'bundle');
        return node.value;
      });
  }

  findBundlesWithDependency(dependency: Dependency): Array<Bundle> {
    return this._graph
      .getNodeIdsConnectedTo(
        nullthrows(this._graph.getNodeIdByContentKey(dependency.id)),
        'contains',
      )
      .map(id => nullthrows(this._graph.getNode(id)))
      .filter(node => node.type === 'bundle')
      .map(node => {
        invariant(node.type === 'bundle');
        return node.value;
      });
  }

  getDependencyAssets(dependency: Dependency): Array<Asset> {
    return this._graph
      .getNodeIdsConnectedFrom(this._graph.getNodeIdByContentKey(dependency.id))
      .map(id => nullthrows(this._graph.getNode(id)))
      .filter(node => node.type === 'asset')
      .map(node => {
        invariant(node.type === 'asset');
        return node.value;
      });
  }

  getDependencyResolution(dep: Dependency, bundle: ?Bundle): ?Asset {
    let assets = this.getDependencyAssets(dep);
    let firstAsset = assets[0];
    let resolved =
      // If no bundle is specified, use the first concrete asset.
      bundle == null
        ? firstAsset
        : // Otherwise, find the first asset that belongs to this bundle.
          assets.find(asset => this.bundleHasAsset(bundle, asset)) ||
          firstAsset;

    // If a resolution still hasn't been found, return the first referenced asset.
    if (resolved == null) {
      this._graph.traverse(
        (nodeId, _, traversal) => {
          let node = nullthrows(this._graph.getNode(nodeId));
          if (node.type === 'asset') {
            resolved = node.value;
            traversal.stop();
          } else if (node.id !== dep.id) {
            traversal.skipChildren();
          }
        },
        this._graph.getNodeIdByContentKey(dep.id),
        'references',
      );
    }

    return resolved;
  }

  getDependencies(asset: Asset): Array<Dependency> {
    let nodeId = this._graph.getNodeIdByContentKey(asset.id);
    return this._graph.getNodeIdsConnectedFrom(nodeId).map(id => {
      let node = nullthrows(this._graph.getNode(id));
      invariant(node.type === 'dependency');
      return node.value;
    });
  }

  traverseAssets<TContext>(
    bundle: Bundle,
    visit: GraphVisitor<Asset, TContext>,
  ): ?TContext {
    return this.traverseBundle(
      bundle,
      mapVisitor(node => (node.type === 'asset' ? node.value : null), visit),
    );
  }

  isAssetReferencedByDependant(bundle: Bundle, asset: Asset): boolean {
    let assetNodeId = nullthrows(this._graph.getNodeIdByContentKey(asset.id));

    if (
      this._graph
        .getNodeIdsConnectedTo(assetNodeId, 'references')
        .map(id => this._graph.getNode(id))
        .filter(node => node?.type === 'dependency' && node.value.isAsync)
        .length > 0
    ) {
      // If this asset is referenced by any async dependency, it's referenced.
      return true;
    }

    let dependencies = this._graph
      .getNodeIdsConnectedTo(assetNodeId)
      .map(id => nullthrows(this._graph.getNode(id)))
      .filter(node => node.type === 'dependency')
      .map(node => {
        invariant(node.type === 'dependency');
        return node.value;
      });

    const bundleHasReference = (bundle: Bundle) => {
      return (
        !this.bundleHasAsset(bundle, asset) &&
        dependencies.some(dependency =>
          this.bundleHasDependency(bundle, dependency),
        )
      );
    };

    let visitedBundles: Set<Bundle> = new Set();
    let siblingBundles = new Set(
      this.getBundleGroupsContainingBundle(bundle).flatMap(bundleGroup =>
        this.getBundlesInBundleGroup(bundleGroup),
      ),
    );

    // Check if any of this bundle's descendants, referencers, bundles referenced
    // by referencers, or descendants of its referencers use the asset without
    // an explicit reference edge. This can happen if e.g. the asset has been
    // deduplicated.
    return [...siblingBundles].some(referencer => {
      let isReferenced = false;
      this.traverseBundles((descendant, _, actions) => {
        if (descendant.id === bundle.id) {
          return;
        }

        if (visitedBundles.has(descendant)) {
          actions.skipChildren();
          return;
        }

        visitedBundles.add(descendant);

        if (
          descendant.type !== bundle.type ||
          descendant.env.context !== bundle.env.context
        ) {
          actions.skipChildren();
          return;
        }

        if (bundleHasReference(descendant)) {
          isReferenced = true;
          actions.stop();
          return;
        }
      }, referencer);

      return isReferenced;
    });
  }

  hasParentBundleOfType(bundle: Bundle, type: string): boolean {
    let parents = this.getParentBundles(bundle);
    return parents.length > 0 && parents.every(parent => parent.type === type);
  }

  getParentBundles(bundle: Bundle): Array<Bundle> {
    let parentBundles: Set<Bundle> = new Set();
    for (let bundleGroup of this.getBundleGroupsContainingBundle(bundle)) {
      for (let parentBundle of this.getParentBundlesOfBundleGroup(
        bundleGroup,
      )) {
        parentBundles.add(parentBundle);
      }
    }

    return [...parentBundles];
  }

  isAssetReachableFromBundle(asset: Asset, bundle: Bundle): boolean {
    // If a bundle's environment is isolated, it can't access assets present
    // in any ancestor bundles. Don't consider any assets reachable.
    if (
      new Environment(bundle.env).isIsolated() ||
      !bundle.isSplittable ||
      bundle.isInline
    ) {
      return false;
    }

    // For an asset to be reachable from a bundle, it must either exist in a sibling bundle,
    // or in an ancestor bundle group reachable from all parent bundles.
    let bundleGroups = this.getBundleGroupsContainingBundle(bundle);
    return bundleGroups.every(bundleGroup => {
      // If the asset is in any sibling bundles of the original bundle, it is reachable.
      let bundles = this.getBundlesInBundleGroup(bundleGroup);
      if (
        bundles.some(b => b.id !== bundle.id && this.bundleHasAsset(b, asset))
      ) {
        return true;
      }

      // Get a list of parent bundle nodes pointing to the bundle group
      let parentBundleNodes = this._graph.getNodeIdsConnectedTo(
        this._graph.getNodeIdByContentKey(getBundleGroupId(bundleGroup)),
        'bundle',
      );

      // Check that every parent bundle has a bundle group in its ancestry that contains the asset.
      return parentBundleNodes.every(bundleNodeId => {
        let bundleNode = nullthrows(this._graph.getNode(bundleNodeId));
        if (bundleNode.type === 'root') {
          return false;
        }

        let isReachable = true;
        this._graph.traverseAncestors(
          bundleNodeId,
          (nodeId, ctx, actions) => {
            let node = nullthrows(this._graph.getNode(nodeId));
            // If we've reached the root or a context change without
            // finding this asset in the ancestry, it is not reachable.
            if (
              node.type === 'root' ||
              (node.type === 'bundle' &&
                node.value.env.context !== bundle.env.context)
            ) {
              isReachable = false;
              actions.stop();
              return;
            }

            if (node.type === 'bundle_group') {
              let childBundles = this.getBundlesInBundleGroup(node.value);
              if (
                childBundles.some(
                  b => b.id !== bundle.id && this.bundleHasAsset(b, asset),
                )
              ) {
                actions.skipChildren();
                return;
              }
            }
          },
          ['references', 'bundle'],
        );

        return isReachable;
      });
    });
  }

  findReachableBundleWithAsset(bundle: Bundle, asset: Asset): ?Bundle {
    let bundleGroups = this.getBundleGroupsContainingBundle(bundle);

    for (let bundleGroup of bundleGroups) {
      // If the asset is in any sibling bundles, return that bundle.
      let bundles = this.getBundlesInBundleGroup(bundleGroup).reverse();
      let res = bundles.find(
        b => b.id !== bundle.id && this.bundleHasAsset(b, asset),
      );
      if (res != null) {
        return res;
      }

      let parentBundleNodes = this.getParentBundlesOfBundleGroup(
        bundleGroup,
      ).map(bundle => nullthrows(this._graph.getNodeByContentKey(bundle.id)));

      // Find the nearest ancestor bundle that includes the asset.
      for (let bundleNode of parentBundleNodes) {
        invariant(bundleNode.type === 'bundle');
        this._graph.traverseAncestors(
          this._graph.getNodeIdByContentKey(bundleNode.id),
          (nodeId, ctx, actions) => {
            let node = nullthrows(this._graph.getNode(nodeId));
            if (node.type === 'bundle_group') {
              let childBundles = this.getBundlesInBundleGroup(
                node.value,
              ).reverse();

              res = childBundles.find(
                b => b.id !== bundle.id && this.bundleHasAsset(b, asset),
              );
              if (res != null) {
                actions.stop();
              }
            }

            // Stop when context changes
            if (
              node.type === 'bundle' &&
              node.value.env.context !== bundle.env.context
            ) {
              actions.skipChildren();
            }
          },
          ['references', 'bundle'],
        );

        if (res != null) {
          return res;
        }
      }
    }
  }

  traverseBundle<TContext>(
    bundle: Bundle,
    visit: GraphVisitor<AssetNode | DependencyNode, TContext>,
  ): ?TContext {
    let entries = true;
    let bundleNodeId = this._graph.getNodeIdByContentKey(bundle.id);

    // A modified DFS traversal which traverses entry assets in the same order
    // as their ids appear in `bundle.entryAssetIds`.
    return this._graph.dfs({
      visit: mapVisitor((nodeId, actions) => {
        let node = nullthrows(this._graph.getNode(nodeId));

        if (nodeId === bundleNodeId) {
          return;
        }

        if (node.type === 'dependency' || node.type === 'asset') {
          if (this._graph.hasEdge(bundleNodeId, nodeId, 'contains')) {
            return node;
          }
        }

        actions.skipChildren();
      }, visit),
      startNodeId: bundleNodeId,
      getChildren: nodeId => {
        let children = this._graph
          .getNodeIdsConnectedFrom(nodeId)
          .map(id => [id, nullthrows(this._graph.getNode(id))]);

        let sorted =
          entries && bundle.entryAssetIds.length > 0
            ? children.sort(([, a], [, b]) => {
                let aIndex = bundle.entryAssetIds.indexOf(a.id);
                let bIndex = bundle.entryAssetIds.indexOf(b.id);

                if (aIndex === bIndex) {
                  // If both don't exist in the entry asset list, or
                  // otherwise have the same index.
                  return 0;
                } else if (aIndex === -1) {
                  return 1;
                } else if (bIndex === -1) {
                  return -1;
                }

                return aIndex - bIndex;
              })
            : children;

        entries = false;
        return sorted.map(([id]) => id);
      },
    });
  }

  traverse<TContext>(
    visit: GraphVisitor<AssetNode | DependencyNode, TContext>,
  ): ?TContext {
    return this._graph.filteredTraverse(
      nodeId => {
        let node = nullthrows(this._graph.getNode(nodeId));
        if (node.type === 'asset' || node.type === 'dependency') {
          return node;
        }
      },
      visit,
      undefined, // start with root
      // $FlowFixMe
      ALL_EDGE_TYPES,
    );
  }

  getChildBundles(bundle: Bundle): Array<Bundle> {
    let siblings = new Set(this.getReferencedBundles(bundle));
    let bundles = [];
    this.traverseBundles((b, _, actions) => {
      if (bundle.id === b.id) {
        return;
      }

      if (!siblings.has(b)) {
        bundles.push(b);
      }

      actions.skipChildren();
    }, bundle);
    return bundles;
  }

  traverseBundles<TContext>(
    visit: GraphVisitor<Bundle, TContext>,
    startBundle: ?Bundle,
  ): ?TContext {
    return this._graph.filteredTraverse(
      nodeId => {
        let node = nullthrows(this._graph.getNode(nodeId));
        return node.type === 'bundle' ? node.value : null;
      },
      visit,
      startBundle ? this._graph.getNodeIdByContentKey(startBundle.id) : null,
      ['bundle', 'references'],
    );
  }

  getBundles(): Array<Bundle> {
    let bundles = [];
    this.traverseBundles(bundle => {
      bundles.push(bundle);
    });

    return bundles;
  }

  getTotalSize(asset: Asset): number {
    let size = 0;
    this._graph.traverse((nodeId, _, actions) => {
      let node = nullthrows(this._graph.getNode(nodeId));
      if (node.type === 'bundle_group') {
        actions.skipChildren();
        return;
      }

      if (node.type === 'asset') {
        size += node.value.stats.size;
      }
    }, this._graph.getNodeIdByContentKey(asset.id));
    return size;
  }

  getReferencingBundles(bundle: Bundle): Array<Bundle> {
    let referencingBundles: Set<Bundle> = new Set();

    this._graph.traverseAncestors(
      this._graph.getNodeIdByContentKey(bundle.id),
      nodeId => {
        let node = nullthrows(this._graph.getNode(nodeId));
        if (node.type === 'bundle' && node.value.id !== bundle.id) {
          referencingBundles.add(node.value);
        }
      },
      'references',
    );

    return [...referencingBundles];
  }

  getBundleGroupsContainingBundle(bundle: Bundle): Array<BundleGroup> {
    let bundleGroups: Set<BundleGroup> = new Set();

    for (let currentBundle of [bundle, ...this.getReferencingBundles(bundle)]) {
      for (let bundleGroup of this.getDirectParentBundleGroups(currentBundle)) {
        bundleGroups.add(bundleGroup);
      }
    }

    return [...bundleGroups];
  }

  getDirectParentBundleGroups(bundle: Bundle): Array<BundleGroup> {
    return this._graph
      .getNodeIdsConnectedTo(
        nullthrows(this._graph.getNodeIdByContentKey(bundle.id)),
        'bundle',
      )
      .map(id => nullthrows(this._graph.getNode(id)))
      .filter(node => node.type === 'bundle_group')
      .map(node => {
        invariant(node.type === 'bundle_group');
        return node.value;
      });
  }

  getBundlesInBundleGroup(bundleGroup: BundleGroup): Array<Bundle> {
    let bundles: Set<Bundle> = new Set();
    for (let bundleNodeId of this._graph.getNodeIdsConnectedFrom(
      this._graph.getNodeIdByContentKey(getBundleGroupId(bundleGroup)),
      'bundle',
    )) {
      let bundleNode = nullthrows(this._graph.getNode(bundleNodeId));
      invariant(bundleNode.type === 'bundle');
      let bundle = bundleNode.value;
      bundles.add(bundle);

      for (let referencedBundle of this.getReferencedBundles(bundle)) {
        bundles.add(referencedBundle);
      }
    }

    return [...bundles];
  }

  getReferencedBundles(
    bundle: Bundle,
    opts?: {|recursive: boolean|},
  ): Array<Bundle> {
    let recursive = opts?.recursive ?? true;
    let referencedBundles = new Set();
    this._graph.dfs({
      visit: (nodeId, _, actions) => {
        let node = nullthrows(this._graph.getNode(nodeId));
        if (node.type !== 'bundle') {
          return;
        }

        if (node.value.id === bundle.id) {
          return;
        }

        referencedBundles.add(node.value);
        if (!recursive) {
          actions.skipChildren();
        }
      },
      startNodeId: this._graph.getNodeIdByContentKey(bundle.id),
      getChildren: nodeId =>
        // Shared bundles seem to depend on being used in the opposite order
        // they were added.
        // TODO: Should this be the case?
        this._graph.getNodeIdsConnectedFrom(nodeId, 'references').reverse(),
    });

    return [...referencedBundles];
  }

  getIncomingDependencies(asset: Asset): Array<Dependency> {
    if (!this._graph.hasContentKey(asset.id)) {
      return [];
    }
    // Dependencies can be a a parent node via an untyped edge (like in the AssetGraph but without AssetGroups)
    // or they can be parent nodes via a 'references' edge
    return this._graph
      .getNodeIdsConnectedTo(
        this._graph.getNodeIdByContentKey(asset.id),
        // $FlowFixMe
        ALL_EDGE_TYPES,
      )
      .map(id => nullthrows(this._graph.getNode(id)))
      .filter(n => n.type === 'dependency')
      .map(n => {
        invariant(n.type === 'dependency');
        return n.value;
      });
  }

  getAssetWithDependency(dep: Dependency): ?Asset {
    if (!this._graph.hasContentKey(dep.id)) {
      return null;
    }

    let res = this._graph.getNodeIdsConnectedTo(
      this._graph.getNodeIdByContentKey(dep.id),
    );
    invariant(
      res.length <= 1,
      'Expected a single asset to be connected to a dependency',
    );
    let resNode = this._graph.getNode(res[0]);
    if (resNode?.type === 'asset') {
      return resNode.value;
    }
  }

  bundleHasAsset(bundle: Bundle, asset: Asset): boolean {
    let bundleNodeId = this._graph.getNodeIdByContentKey(bundle.id);
    let assetNodeId = this._graph.getNodeIdByContentKey(asset.id);
    return this._graph.hasEdge(bundleNodeId, assetNodeId, 'contains');
  }

  getBundlesContainingAssets(asset: Asset): Array<Bundle> {
    let bundles = [];
    this.traverseBundles(bundle => {
      if (this.bundleHasAsset(bundle, asset)) {
        bundles.push(bundle);
      }
    });
    return bundles;
  }

  bundleHasDependency(bundle: Bundle, dependency: Dependency): boolean {
    let bundleNodeId = this._graph.getNodeIdByContentKey(bundle.id);
    let dependencyNodeId = this._graph.getNodeIdByContentKey(dependency.id);
    return this._graph.hasEdge(bundleNodeId, dependencyNodeId, 'contains');
  }

  filteredTraverse<TValue, TContext>(
    bundleNodeId: NodeId,
    filter: (NodeId, TraversalActions) => ?TValue,
    visit: GraphVisitor<TValue, TContext>,
  ): ?TContext {
    return this._graph.filteredTraverse(filter, visit, bundleNodeId);
  }

  resolveSymbol(
    asset: Asset,
    symbol: Symbol,
    boundary: ?Bundle,
  ): InternalSymbolResolution {
    let assetOutside = boundary && !this.bundleHasAsset(boundary, asset);

    let identifier = asset.symbols?.get(symbol)?.local;
    if (symbol === '*') {
      return {
        asset,
        exportSymbol: '*',
        symbol: identifier ?? null,
        loc: asset.symbols?.get(symbol)?.loc,
      };
    }

    let found = false;
    let skipped = false;
    let deps = this.getDependencies(asset).reverse();
    let potentialResults = [];
    for (let dep of deps) {
      let depSymbols = dep.symbols;
      if (!depSymbols) {
        found = true;
        continue;
      }
      // If this is a re-export, find the original module.
      let symbolLookup = new Map(
        [...depSymbols].map(([key, val]) => [val.local, key]),
      );
      let depSymbol = symbolLookup.get(identifier);
      if (depSymbol != null) {
        let resolved = this.getDependencyResolution(dep);
        if (!resolved || resolved.id === asset.id) {
          // External module or self-reference
          return {
            asset,
            exportSymbol: symbol,
            symbol: identifier,
            loc: asset.symbols?.get(symbol)?.loc,
          };
        }

        if (assetOutside) {
          // We found the symbol, but `asset` is outside, return `asset` and the original symbol
          found = true;
          break;
        }

        if (this.isDependencySkipped(dep)) {
          // We found the symbol and `dep` was skipped
          skipped = true;
          break;
        }

        let {
          asset: resolvedAsset,
          symbol: resolvedSymbol,
          exportSymbol,
          loc,
        } = this.resolveSymbol(resolved, depSymbol, boundary);

        if (!loc) {
          // Remember how we got there
          loc = asset.symbols?.get(symbol)?.loc;
        }

        return {
          asset: resolvedAsset,
          symbol: resolvedSymbol,
          exportSymbol,
          loc,
        };
      }
      // If this module exports wildcards, resolve the original module.
      // Default exports are excluded from wildcard exports.
      // Wildcard reexports are never listed in the reexporting asset's symbols.
      if (
        identifier == null &&
        depSymbols.get('*')?.local === '*' &&
        symbol !== 'default'
      ) {
        let resolved = this.getDependencyResolution(dep);
        if (!resolved) {
          continue;
        }
        let result = this.resolveSymbol(resolved, symbol, boundary);

        // We found the symbol
        if (result.symbol != undefined) {
          if (assetOutside) {
            // ..., but `asset` is outside, return `asset` and the original symbol
            found = true;
            break;
          }
          if (this.isDependencySkipped(dep)) {
            // We found the symbol and `dep` was skipped
            skipped = true;
            break;
          }

          return {
            asset: result.asset,
            symbol: result.symbol,
            exportSymbol: result.exportSymbol,
            loc: resolved.symbols?.get(symbol)?.loc,
          };
        }
        if (result.symbol === null) {
          found = true;
          if (boundary && !this.bundleHasAsset(boundary, result.asset)) {
            // If the returned asset is outside (and it's the first asset that is outside), return it.
            if (!assetOutside) {
              return {
                asset: result.asset,
                symbol: result.symbol,
                exportSymbol: result.exportSymbol,
                loc: resolved.symbols?.get(symbol)?.loc,
              };
            } else {
              // Otherwise the original asset will be returned at the end.
              break;
            }
          } else {
            // We didn't find it in this dependency, but it might still be there: bailout.
            // Continue searching though, with the assumption that there are no conficting reexports
            // and there might be a another (re)export (where we might statically find the symbol).
            potentialResults.push({
              asset: result.asset,
              symbol: result.symbol,
              exportSymbol: result.exportSymbol,
              loc: resolved.symbols?.get(symbol)?.loc,
            });
          }
        }
      }
    }
    // We didn't find the exact symbol...
    if (potentialResults.length == 1) {
      // ..., but if it does exist, it has to be behind this one reexport.
      return potentialResults[0];
    } else {
      // ... and there is no single reexport, but `bailout` tells us if it might still be exported.
      return {
        asset,
        exportSymbol: symbol,
        symbol: skipped
          ? false
          : found
          ? null
          : identifier ?? (asset.symbols?.has('*') ? null : undefined),
        loc: asset.symbols?.get(symbol)?.loc,
      };
    }
  }
  getAssetById(contentKey: string): Asset {
    let node = this._graph.getNodeByContentKey(contentKey);
    if (node == null) {
      throw new Error('Node not found');
    } else if (node.type !== 'asset') {
      throw new Error('Node was not an asset');
    }

    return node.value;
  }

  getAssetPublicId(asset: Asset): string {
    let publicId = this._publicIdByAssetId.get(asset.id);
    if (publicId == null) {
      throw new Error("Asset or it's public id not found");
    }

    return publicId;
  }

  getExportedSymbols(
    asset: Asset,
    boundary: ?Bundle,
  ): Array<InternalExportSymbolResolution> {
    if (!asset.symbols) {
      return [];
    }

    let symbols = [];

    for (let symbol of asset.symbols.keys()) {
      symbols.push({
        ...this.resolveSymbol(asset, symbol, boundary),
        exportAs: symbol,
      });
    }

    let deps = this.getDependencies(asset);
    for (let dep of deps) {
      let depSymbols = dep.symbols;
      if (!depSymbols) continue;

      if (depSymbols.get('*')?.local === '*') {
        let resolved = this.getDependencyResolution(dep);
        if (!resolved) continue;
        let exported = this.getExportedSymbols(resolved, boundary)
          .filter(s => s.exportSymbol !== 'default')
          .map(s => ({...s, exportAs: s.exportSymbol}));
        symbols.push(...exported);
      }
    }

    return symbols;
  }

  getContentHash(bundle: Bundle): string {
    let existingHash = this._bundleContentHashes.get(bundle.id);
    if (existingHash != null) {
      return existingHash;
    }

    let hash = new Hash();
    // TODO: sort??
    this.traverseAssets(bundle, asset => {
      hash.writeString(
        [
          this.getAssetPublicId(asset),
          asset.outputHash,
          asset.filePath,
          querystring.stringify(asset.query),
          asset.type,
          asset.uniqueKey,
        ].join(':'),
      );
    });

    let hashHex = hash.finish();
    this._bundleContentHashes.set(bundle.id, hashHex);
    return hashHex;
  }

  getInlineBundles(bundle: Bundle): Array<Bundle> {
    let bundles = [];
    let seen = new Set();
    let addReferencedBundles = bundle => {
      if (seen.has(bundle.id)) {
        return;
      }

      seen.add(bundle.id);

      let referencedBundles = this.getReferencedBundles(bundle);
      for (let referenced of referencedBundles) {
        if (referenced.isInline) {
          bundles.push(referenced);
          addReferencedBundles(referenced);
        }
      }
    };

    addReferencedBundles(bundle);

    this.traverseBundles((childBundle, _, traversal) => {
      if (childBundle.isInline) {
        bundles.push(childBundle);
      } else if (childBundle.id !== bundle.id) {
        traversal.skipChildren();
      }
    }, bundle);

    return bundles;
  }

  getHash(bundle: Bundle): string {
    let hash = new Hash();
    hash.writeString(
      bundle.id + bundle.target.publicUrl + this.getContentHash(bundle),
    );

    let inlineBundles = this.getInlineBundles(bundle);
    for (let inlineBundle of inlineBundles) {
      hash.writeString(this.getContentHash(inlineBundle));
    }

    for (let referencedBundle of this.getReferencedBundles(bundle)) {
      if (!referencedBundle.isInline) {
        hash.writeString(referencedBundle.id);
      }
    }

    hash.writeString(JSON.stringify(objectSortedEntriesDeep(bundle.env)));
    return hash.finish();
  }

  getBundleGraphHash(): string {
    let hashes = '';
    for (let bundle of this.getBundles()) {
      hashes += this.getHash(bundle);
    }

    return hashString(hashes);
  }

  addBundleToBundleGroup(bundle: Bundle, bundleGroup: BundleGroup) {
    let bundleGroupNodeId = this._graph.getNodeIdByContentKey(
      getBundleGroupId(bundleGroup),
    );
    let bundleNodeId = this._graph.getNodeIdByContentKey(bundle.id);
    if (this._graph.hasEdge(bundleGroupNodeId, bundleNodeId, 'bundle')) {
      // Bundle group already has bundle
      return;
    }

    this._graph.addEdge(bundleGroupNodeId, bundleNodeId);
    this._graph.addEdge(bundleGroupNodeId, bundleNodeId, 'bundle');

    for (let entryAssetId of bundle.entryAssetIds) {
      let entryAssetNodeId = this._graph.getNodeIdByContentKey(entryAssetId);
      if (this._graph.hasEdge(bundleGroupNodeId, entryAssetNodeId)) {
        this._graph.removeEdge(bundleGroupNodeId, entryAssetNodeId);
      }
    }
  }

  getUsedSymbolsAsset(asset: Asset): $ReadOnlySet<Symbol> {
    let node = this._graph.getNodeByContentKey(asset.id);
    invariant(node && node.type === 'asset');
    return makeReadOnlySet(node.usedSymbols);
  }

  getUsedSymbolsDependency(dep: Dependency): $ReadOnlySet<Symbol> {
    let node = this._graph.getNodeByContentKey(dep.id);
    invariant(node && node.type === 'dependency');
    return makeReadOnlySet(node.usedSymbolsUp);
  }

  merge(other: BundleGraph) {
    let otherGraphIdToThisNodeId = new Map<NodeId, NodeId>();
    for (let [otherNodeId, otherNode] of other._graph.nodes) {
      if (this._graph.hasContentKey(otherNode.id)) {
        let existingNodeId = this._graph.addNodeByContentKey(
          otherNode.id,
          otherNode,
        );
        otherGraphIdToThisNodeId.set(otherNodeId, existingNodeId);

        let existingNode = nullthrows(this._graph.getNode(existingNodeId));
        // Merge symbols, recompute dep.excluded based on that
        if (existingNode.type === 'asset') {
          invariant(otherNode.type === 'asset');
          existingNode.usedSymbols = new Set([
            ...existingNode.usedSymbols,
            ...otherNode.usedSymbols,
          ]);
        } else if (existingNode.type === 'dependency') {
          invariant(otherNode.type === 'dependency');
          existingNode.usedSymbolsDown = new Set([
            ...existingNode.usedSymbolsDown,
            ...otherNode.usedSymbolsDown,
          ]);
          existingNode.usedSymbolsUp = new Set([
            ...existingNode.usedSymbolsUp,
            ...otherNode.usedSymbolsUp,
          ]);

          existingNode.excluded =
            (existingNode.excluded || Boolean(existingNode.hasDeferred)) &&
            (otherNode.excluded || Boolean(otherNode.hasDeferred));
        }
      } else {
        let updateNodeId = this._graph.addNodeByContentKey(
          otherNode.id,
          otherNode,
        );
        otherGraphIdToThisNodeId.set(otherNodeId, updateNodeId);
      }
    }

    for (let edge of other._graph.getAllEdges()) {
      this._graph.addEdge(
        nullthrows(otherGraphIdToThisNodeId.get(edge.from)),
        nullthrows(otherGraphIdToThisNodeId.get(edge.to)),
        edge.type,
      );
    }
    other._assetPublicIds.forEach(value => {
      this._assetPublicIds.add(value);
    });
    other._publicIdByAssetId.forEach((value, key) => {
      this._publicIdByAssetId.set(key, value);
    });
<<<<<<< HEAD
=======
  }
  cleanup(other: BundleGraph, changedAssets: Map<string, Asset>) {
    // basically want the left join (if that makes sense) on the bundlegraph from current
    let nodeIdsToRemove = [];
    changedAssets.forEach(changedAsset => {
      let changedNodeId = this._graph.getNodeIdByContentKey(changedAsset.id);

      this._graph.traverse((nodeId, _, actions) => {
        // if a child here exists that DOESNOT exist in other, then remove it
        //if its NOT removed, skip children, if it is, continue with removal
        let bundlegraphnode = nullthrows(this._graph.getNode(nodeId));
        let updatedNode = other._graph.getNodeByContentKey(bundlegraphnode.id);
        if (bundlegraphnode.id != changedAsset.id) {
          //do not want to remove the parent
          if (updatedNode) {
            //want to visit children of the changedAsset
            actions.skipChildren();
          } else {
            //Removal of dependency (or other) node
            if (this._graph.getNodeIdsConnectedTo(nodeId).length === 1) {
              //does this make sense?
              // only remove if we just came from the parent we intend to remove
              nodeIdsToRemove.push(nodeId);
              //this will remove all edges so we need to check that none are important
            } else {
              actions.skipChildren();
            }
          }
        }
      }, changedNodeId);
    });
    try {
      nodeIdsToRemove.forEach(nodeId => {
        if (this._graph.hasNode(nodeId)) {
          this._graph.removeNode(nodeId);
        }
      });
    } catch (e) {
      console.log('here is an error: ', e);
    }
>>>>>>> 05865d99
  }

  isEntryBundleGroup(bundleGroup: BundleGroup): boolean {
    return this._graph
      .getNodeIdsConnectedTo(
        nullthrows(
          this._graph.getNodeIdByContentKey(getBundleGroupId(bundleGroup)),
        ),
        'bundle',
      )
      .map(id => nullthrows(this._graph.getNode(id)))
      .some(n => n.type === 'root');
  }
  //updates value of existing assetnode and adds any new children
  updateAssetGraph(assetNode: Asset, assetSubGraph: BundleGraph) {
    let assetNodeId = assetSubGraph._graph.getNodeIdByContentKey(assetNode.id);

    let assetGraphToBundleGraphNodeIds = new Map<NodeId, NodeId>();
    let bundleGraphToAssetGraphNodeIds = new Map<NodeId, NodeId>();

    assetSubGraph._graph.traverse(assetnodeId => {
      let node = nullthrows(assetSubGraph._graph.getNode(assetnodeId));
      let bundleGraphNodeId = this._graph.addNodeByContentKey(node.id, node);
      assetGraphToBundleGraphNodeIds.set(assetnodeId, bundleGraphNodeId);
      bundleGraphToAssetGraphNodeIds.set(bundleGraphNodeId, assetnodeId);
    }, assetNodeId);
    //add its edges inbound and outbound to bundlegraph
    assetGraphToBundleGraphNodeIds.forEach(
      (bundleGraphIdValue, assetGraphIdKey) => {
        assetSubGraph._graph.outboundEdges
          .getEdges(assetGraphIdKey, null)
          .forEach(value => {
            let newToNode = assetGraphToBundleGraphNodeIds.get(value);
            if (newToNode) {
              this._graph.addEdge(bundleGraphIdValue, newToNode);
            }
          });
      },
    );
    dumpGraphToGraphViz(this._graph, 'after_adding_changed_asset');
    //Update bundles after this (not in this function)
  }
}<|MERGE_RESOLUTION|>--- conflicted
+++ resolved
@@ -1589,8 +1589,6 @@
     other._publicIdByAssetId.forEach((value, key) => {
       this._publicIdByAssetId.set(key, value);
     });
-<<<<<<< HEAD
-=======
   }
   cleanup(other: BundleGraph, changedAssets: Map<string, Asset>) {
     // basically want the left join (if that makes sense) on the bundlegraph from current
@@ -1631,7 +1629,6 @@
     } catch (e) {
       console.log('here is an error: ', e);
     }
->>>>>>> 05865d99
   }
 
   isEntryBundleGroup(bundleGroup: BundleGroup): boolean {
