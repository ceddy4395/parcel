--- conflicted
+++ resolved
@@ -39,10 +39,7 @@
 import {AbortController} from 'abortcontroller-polyfill/dist/cjs-ponyfill';
 import {PromiseQueue} from '@parcel/utils';
 import ParcelConfig from './ParcelConfig';
-<<<<<<< HEAD
-=======
 import logger from '@parcel/logger';
->>>>>>> 796e1798
 
 registerCoreWithSerializer();
 
@@ -106,10 +103,7 @@
     this.#config = new ParcelConfig(
       config,
       resolvedOptions.packageManager,
-<<<<<<< HEAD
-=======
       resolvedOptions.inputFS,
->>>>>>> 796e1798
       resolvedOptions.autoinstall,
     );
     this.#farm =
