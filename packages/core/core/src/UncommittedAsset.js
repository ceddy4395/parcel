/* eslint-disable */
// @flow strict-local

import type {
  AST,
  ASTGenerator,
  Blob,
  DependencyOptions,
  FileCreateInvalidation,
  GenerateOutput,
  PackageName,
  TransformerResult,
  Meta,
} from '@parcel/types';
<<<<<<< HEAD
import type {
  RequestInvalidation,
  ParcelOptions,
  InternalFileCreateInvalidation,
} from './types';
import type {DependencyAddr} from '@parcel/rust';
import type {DependencyOpts} from './Dependency';
=======
import type {Asset, Dependency, ParcelOptions, Invalidations} from './types';
>>>>>>> a2cf988d

import invariant from 'assert';
import {Readable} from 'stream';
import SourceMap from '@parcel/source-map';
import {
  blobToStream,
  bufferStream,
  streamFromPromise,
  TapStream,
  loadSourceMap,
  SOURCEMAP_RE,
} from '@parcel/utils';
import {hashString, hashBuffer, Hash} from '@parcel/rust';
import {serializeRaw} from './serializer';
import {createDependency, dependencyId, mergeDependencies} from './Dependency';
import {mergeEnvironments} from './Environment';
import {PARCEL_VERSION} from './constants';
<<<<<<< HEAD
import {
  createAsset,
  createAssetIdFromOptions,
  getInvalidationId,
  getInvalidationHash,
} from './assetUtils';
import {invalidateOnFileCreateToInternal} from './utils';
=======
import {createAsset, createAssetIdFromOptions} from './assetUtils';
import {BundleBehaviorNames} from './types';
import {invalidateOnFileCreateToInternal, createInvalidations} from './utils';
>>>>>>> a2cf988d
import {type ProjectPath, fromProjectPath} from './projectPath';
import {
  Asset as DbAsset,
  AssetFlags,
  AssetAst,
  Dependency as DbDependency,
} from '@parcel/rust';
import nullthrows from 'nullthrows';

type UncommittedAssetOptions = {|
  value: DbAsset,
  plugin?: PackageName,
  configPath?: ProjectPath,
  configKeyPath?: string,
  options: ParcelOptions,
  content?: ?Blob,
  mapBuffer?: ?Buffer,
  ast?: ?AST,
  isASTDirty?: ?boolean,
  idBase?: ?string,
<<<<<<< HEAD
  invalidations?: Map<string, RequestInvalidation>,
  fileCreateInvalidations?: Array<InternalFileCreateInvalidation>,
  dependencies?: Map<number, DependencyAddr>,
=======
  invalidations?: Invalidations,
>>>>>>> a2cf988d
|};

export default class UncommittedAsset {
  value: DbAsset;
  options: ParcelOptions;
  content: ?(Blob | Promise<Buffer>);
  mapBuffer: ?Buffer;
  sourceContent: ?string;
  map: ?SourceMap;
  ast: ?AST;
  isASTDirty: boolean;
  idBase: ?string;
  invalidations: Invalidations;
  generate: ?() => Promise<GenerateOutput>;

  dependencies: Map<number, DependencyAddr>;
  meta: Meta;
  astGenerator: ?ASTGenerator;
  plugin: ?PackageName;
  configPath: ?ProjectPath;
  configKeyPath: ?string;

  constructor({
    value,
    options,
    content,
    mapBuffer,
    ast,
    isASTDirty,
    idBase,
    invalidations,
<<<<<<< HEAD
    fileCreateInvalidations,
    plugin,
    configPath,
    configKeyPath,
    dependencies,
=======
>>>>>>> a2cf988d
  }: UncommittedAssetOptions) {
    this.value = value;
    this.options = options;
    this.content = content;
    this.mapBuffer = mapBuffer;
    this.ast = ast;
    this.isASTDirty = isASTDirty || false;
    this.idBase = idBase;
<<<<<<< HEAD
    this.invalidations = invalidations || new Map();
    this.fileCreateInvalidations = fileCreateInvalidations || [];
    this.plugin = plugin;
    this.configPath = configPath;
    this.configKeyPath = configKeyPath;
    this.meta = {};
    this.dependencies = dependencies || new Map();
=======
    this.invalidations = invalidations || createInvalidations();
>>>>>>> a2cf988d
  }

  /*
   * Prepares the asset for being serialized to the cache by committing its
   * content and map of the asset to the cache.
   */
  async commit(): Promise<void> {
    // If there is a dirty AST, clear out any old content and map as these
    // must be regenerated later and shouldn't be committed.
    if (this.ast != null && this.isASTDirty) {
      this.content = null;
      this.mapBuffer = null;
    }

    let size = 0;
    let outputHash = '';
    let contentKey = this.content == null ? null : this.getCacheKey('content');
    let mapKey = this.mapBuffer == null ? null : this.getCacheKey('map');
    let astKey = this.ast == null ? null : this.getCacheKey('ast');

    // Since we can only read from the stream once, compute the content length
    // and hash while it's being written to the cache.
    await Promise.all([
      contentKey != null &&
        this.commitContent(contentKey).then(
          s => ((size = s.size), (outputHash = s.hash)),
        ),
      this.mapBuffer != null &&
        mapKey != null &&
        this.options.cache.setBlob(mapKey, this.mapBuffer),
      astKey != null &&
        this.options.cache.setBlob(astKey, serializeRaw(this.ast)),
    ]);
    this.value.contentKey = nullthrows(contentKey);
    this.value.mapKey = mapKey;
<<<<<<< HEAD

    if (astKey != null) {
      let ast = new AssetAst(this.options.db);
      ast.key = astKey;
      ast.plugin = nullthrows(this.plugin);
      ast.configPath = nullthrows(this.configPath);
      ast.configKeyPath = this.configKeyPath;
      ast.generator = nullthrows(this.astGenerator).type;
      ast.version = nullthrows(this.astGenerator).version;
      this.value.ast = ast;
      ast.dealloc();
    }

    this.value.meta = JSON.stringify(this.meta);
    this.value.outputHash = outputHash;
    // this.value.outputHash = hashString(
    //   (this.hash ?? '') +
    //     pipelineKey +
    //     (await getInvalidationHash(this.getInvalidations(), this.options)),
    // );
=======
    this.value.astKey = astKey;
    this.value.outputHash = outputHash;
>>>>>>> a2cf988d

    if (this.content != null) {
      this.value.stats.size = size;
    }

    if (this.content instanceof Readable) {
      this.value.flags |= AssetFlags.LARGE_BLOB;
    }

    // Asset address may have changed since deps were originally created.
    for (let id of this.dependencies.values()) {
      let dep = DbDependency.get(this.options.db, id);
      dep.sourceAssetId = this.value.addr;
    }
  }

  async commitContent(
    contentKey: string,
  ): Promise<{|size: number, hash: string|}> {
    let content = await this.content;
    if (content == null) {
      return {size: 0, hash: ''};
    }

    let size = 0;
    if (content instanceof Readable) {
      let hash = new Hash();
      await this.options.cache.setStream(
        contentKey,
        content.pipe(
          new TapStream(buf => {
            hash.writeBuffer(buf);
            size += buf.length;
          }),
        ),
      );

      return {size, hash: hash.finish()};
    }

    let hash;
    if (typeof content === 'string') {
      hash = hashString(content);
      size = Buffer.byteLength(content);
    } else {
      hash = hashBuffer(content);
      size = content.length;
    }

    await this.options.cache.setBlob(contentKey, content);
    return {size, hash};
  }

  async getCode(): Promise<string> {
    if (this.ast != null && this.isASTDirty) {
      throw new Error(
        'Cannot call getCode() on an asset with a dirty AST. For transformers, implement canReuseAST() and check asset.isASTDirty.',
      );
    }

    let content = await this.content;
    if (typeof content === 'string' || content instanceof Buffer) {
      return content.toString();
    } else if (content != null) {
      this.content = bufferStream(content);
      return (await this.content).toString();
    }

    invariant(false, 'Internal error: missing content');
  }

  async getBuffer(): Promise<Buffer> {
    let content = await this.content;
    if (content == null) {
      return Buffer.alloc(0);
    } else if (content instanceof Buffer) {
      return content;
    } else if (typeof content === 'string') {
      return Buffer.from(content);
    }

    this.content = bufferStream(content);
    return this.content;
  }

  getStream(): Readable {
    if (this.content instanceof Readable) {
      // Remove content if it's a stream, as it should not be reused.
      let content = this.content;
      this.content = null;
      return content;
    }

    if (this.content instanceof Promise) {
      return streamFromPromise(this.content);
    }

    return blobToStream(this.content ?? Buffer.alloc(0));
  }

  setCode(code: string) {
    this.content = code;
    this.clearAST();
  }

  setBuffer(buffer: Buffer) {
    this.content = buffer;
    this.clearAST();
  }

  setStream(stream: Readable) {
    this.content = stream;
    this.clearAST();
  }

  async loadExistingSourcemap(): Promise<?SourceMap> {
    if (this.map) {
      return this.map;
    }

    let code = await this.getCode();
    let map = await loadSourceMap(
      fromProjectPath(this.options.projectRoot, this.value.filePath),
      code,
      {
        fs: this.options.inputFS,
        projectRoot: this.options.projectRoot,
      },
    );

    if (map) {
      this.map = map;
      this.mapBuffer = map.toBuffer();
      this.setCode(code.replace(SOURCEMAP_RE, ''));
    }

    return this.map;
  }

  getMapBuffer(): Promise<?Buffer> {
    return Promise.resolve(this.mapBuffer);
  }

  async getMap(): Promise<?SourceMap> {
    if (this.map == null) {
      let mapBuffer = this.mapBuffer ?? (await this.getMapBuffer());
      if (mapBuffer) {
        // Get sourcemap from flatbuffer
        this.map = new SourceMap(this.options.projectRoot, mapBuffer);
      }
    }

    return this.map;
  }

  setMap(map: ?SourceMap): void {
    // If we have sourceContent available, it means this asset is source code without
    // a previous source map. Ensure that the map set by the transformer has the original
    // source content available.
    if (map != null && this.sourceContent != null) {
      map.setSourceContent(
        fromProjectPath(this.options.projectRoot, this.value.filePath),
        // $FlowFixMe
        this.sourceContent,
      );
      this.sourceContent = null;
    }

    this.map = map;
    this.mapBuffer = this.map?.toBuffer();
  }

  getAST(): Promise<?AST> {
    return Promise.resolve(this.ast);
  }

  setAST(ast: AST): void {
    this.ast = ast;
    this.isASTDirty = true;
    this.astGenerator = {
      type: ast.type,
      version: ast.version,
    };
  }

  clearAST() {
    this.ast = null;
    this.isASTDirty = false;
    this.astGenerator = null;
  }

  getCacheKey(key: string): string {
    return hashString(PARCEL_VERSION + key + this.value.id);
  }

  addDependency(opts: DependencyOptions): string {
    // eslint-disable-next-line no-unused-vars
    let {env, symbols, ...rest} = opts;
    let options: DependencyOpts = {
      ...rest,
      // $FlowFixMe "convert" the $ReadOnlyMaps to the interal mutable one
      symbols,
      env: mergeEnvironments(
        this.options.db,
        this.options.projectRoot,
        this.value.env,
        env,
      ),
      sourceAssetId: this.value.addr,
      sourcePath: fromProjectPath(
        this.options.projectRoot,
        this.value.filePath,
      ),
    };

    let dep;
    let hash = dependencyId(this.options.db, options);
    let id = this.options.db.getStringId(hash);
    let existing = this.dependencies.get(id);
    if (existing != null) {
      mergeDependencies(
        this.options.db,
        this.options.projectRoot,
        existing,
        options,
      );
      dep = existing;
    } else {
      options.id = id;
      dep = createDependency(
        this.options.db,
        this.options.projectRoot,
        options,
      );
      this.dependencies.set(id, dep);
    }
    return hash;
  }

  setNativeDependencies(deps: Array<DependencyAddr>) {
    for (let d of deps) {
      this.dependencies.set(DbDependency.get(this.options.db, d).id, d);
    }
  }

  invalidateOnFileChange(filePath: ProjectPath) {
    this.invalidations.invalidateOnFileChange.add(filePath);
  }

  invalidateOnFileCreate(invalidation: FileCreateInvalidation) {
    this.invalidations.invalidateOnFileCreate.push(
      invalidateOnFileCreateToInternal(this.options.projectRoot, invalidation),
    );
  }

  invalidateOnEnvChange(key: string) {
    this.invalidations.invalidateOnEnvChange.add(key);
  }

  invalidateOnBuild() {
    this.invalidations.invalidateOnBuild = true;
  }

  invalidateOnStartup() {
    this.invalidations.invalidateOnStartup = true;
  }

  getDependencies(): Array<DependencyAddr> {
    return Array.from(this.dependencies.values());
  }

  createChildAsset(
    result: TransformerResult,
    plugin: PackageName,
    configPath: ProjectPath,
    configKeyPath?: string,
  ): UncommittedAsset {
    let content = result.content ?? null;

    let asset = new UncommittedAsset({
      value: createAsset(this.options.db, this.options.projectRoot, {
        idBase: this.idBase,
        filePath: this.value.filePath,
        type: result.type,
        bundleBehavior: result.bundleBehavior ?? this.value.bundleBehavior,
        isBundleSplittable:
          result.isBundleSplittable ??
          Boolean(this.value.flags & AssetFlags.IS_BUNDLE_SPLITTABLE),
        isSource: Boolean(this.value.flags & AssetFlags.IS_SOURCE),
        env: mergeEnvironments(
          this.options.db,
          this.options.projectRoot,
          this.value.env,
          result.env,
        ),
        pipeline:
          result.pipeline ??
          (this.value.assetType === result.type ? this.value.pipeline : null),
        stats: {
          time: 0,
          size: this.value.stats.size,
        },
        // $FlowFixMe
        symbols: result.symbols,
        sideEffects:
          result.sideEffects ??
          Boolean(this.value.flags & AssetFlags.SIDE_EFFECTS),
        uniqueKey: result.uniqueKey,
      }),
      options: this.options,
      content,
      ast: result.ast,
      isASTDirty: result.ast === this.ast ? this.isASTDirty : true,
      mapBuffer: result.map ? result.map.toBuffer() : null,
      idBase: this.idBase,
      invalidations: this.invalidations,
    });

    asset.astGenerator = result.ast
      ? {type: result.ast.type, version: result.ast.version}
      : null;
    asset.plugin = plugin;
    asset.configPath = configPath;
    asset.configKeyPath = configKeyPath;
    asset.meta = {
      ...this.meta,
      ...result.meta,
    };

    if (this.value.assetType === result.type) {
      asset.dependencies = new Map(this.dependencies);
    }

    let dependencies = result.dependencies;
    if (dependencies) {
      for (let dep of dependencies) {
        asset.addDependency(dep);
      }
    }

    return asset;
  }

  updateId() {
    this.value.id = this.options.db.getStringId(
      createAssetIdFromOptions({
        uniqueKey: this.value.uniqueKey,
        idBase: this.idBase,
        filePath: this.value.filePath,
        type: this.value.assetType,
        env: this.value.env,
        pipeline: this.value.pipeline,
        query: this.value.query,
      }),
    );
  }
}<|MERGE_RESOLUTION|>--- conflicted
+++ resolved
@@ -12,17 +12,14 @@
   TransformerResult,
   Meta,
 } from '@parcel/types';
-<<<<<<< HEAD
 import type {
   RequestInvalidation,
   ParcelOptions,
+  Invalidations,
   InternalFileCreateInvalidation,
 } from './types';
 import type {DependencyAddr} from '@parcel/rust';
 import type {DependencyOpts} from './Dependency';
-=======
-import type {Asset, Dependency, ParcelOptions, Invalidations} from './types';
->>>>>>> a2cf988d
 
 import invariant from 'assert';
 import {Readable} from 'stream';
@@ -40,19 +37,9 @@
 import {createDependency, dependencyId, mergeDependencies} from './Dependency';
 import {mergeEnvironments} from './Environment';
 import {PARCEL_VERSION} from './constants';
-<<<<<<< HEAD
-import {
-  createAsset,
-  createAssetIdFromOptions,
-  getInvalidationId,
-  getInvalidationHash,
-} from './assetUtils';
-import {invalidateOnFileCreateToInternal} from './utils';
-=======
 import {createAsset, createAssetIdFromOptions} from './assetUtils';
-import {BundleBehaviorNames} from './types';
+import {createAsset, createAssetIdFromOptions} from './assetUtils';
 import {invalidateOnFileCreateToInternal, createInvalidations} from './utils';
->>>>>>> a2cf988d
 import {type ProjectPath, fromProjectPath} from './projectPath';
 import {
   Asset as DbAsset,
@@ -73,13 +60,8 @@
   ast?: ?AST,
   isASTDirty?: ?boolean,
   idBase?: ?string,
-<<<<<<< HEAD
-  invalidations?: Map<string, RequestInvalidation>,
-  fileCreateInvalidations?: Array<InternalFileCreateInvalidation>,
+  invalidations?: Invalidations,
   dependencies?: Map<number, DependencyAddr>,
-=======
-  invalidations?: Invalidations,
->>>>>>> a2cf988d
 |};
 
 export default class UncommittedAsset {
@@ -111,14 +93,10 @@
     isASTDirty,
     idBase,
     invalidations,
-<<<<<<< HEAD
-    fileCreateInvalidations,
     plugin,
     configPath,
     configKeyPath,
     dependencies,
-=======
->>>>>>> a2cf988d
   }: UncommittedAssetOptions) {
     this.value = value;
     this.options = options;
@@ -127,17 +105,12 @@
     this.ast = ast;
     this.isASTDirty = isASTDirty || false;
     this.idBase = idBase;
-<<<<<<< HEAD
-    this.invalidations = invalidations || new Map();
-    this.fileCreateInvalidations = fileCreateInvalidations || [];
+    this.invalidations = invalidations || createInvalidations();
     this.plugin = plugin;
     this.configPath = configPath;
     this.configKeyPath = configKeyPath;
     this.meta = {};
     this.dependencies = dependencies || new Map();
-=======
-    this.invalidations = invalidations || createInvalidations();
->>>>>>> a2cf988d
   }
 
   /*
@@ -173,7 +146,6 @@
     ]);
     this.value.contentKey = nullthrows(contentKey);
     this.value.mapKey = mapKey;
-<<<<<<< HEAD
 
     if (astKey != null) {
       let ast = new AssetAst(this.options.db);
@@ -189,15 +161,6 @@
 
     this.value.meta = JSON.stringify(this.meta);
     this.value.outputHash = outputHash;
-    // this.value.outputHash = hashString(
-    //   (this.hash ?? '') +
-    //     pipelineKey +
-    //     (await getInvalidationHash(this.getInvalidations(), this.options)),
-    // );
-=======
-    this.value.astKey = astKey;
-    this.value.outputHash = outputHash;
->>>>>>> a2cf988d
 
     if (this.content != null) {
       this.value.stats.size = size;
