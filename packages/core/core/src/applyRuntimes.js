// @flow strict-local

import type {ContentKey} from '@parcel/graph';
import type {Dependency, NamedBundle as INamedBundle} from '@parcel/types';
import type {SharedReference} from '@parcel/workers';
import type {
  AssetGroup,
  Bundle as InternalBundle,
  CommittedAssetId,
  Config,
  DevDepRequest,
  ParcelOptions,
} from "./types";
import type ParcelConfig from './ParcelConfig';
import type PluginOptions from './public/PluginOptions';
import type {RunAPI} from './RequestTracker';

import path from 'path';
import assert from 'assert';
import invariant from 'assert';
import nullthrows from 'nullthrows';
import {nodeFromAssetGroup} from './AssetGraph';
import BundleGraph from './public/BundleGraph';
import InternalBundleGraph, {bundleGraphEdgeTypes} from './BundleGraph';
import {NamedBundle} from './public/Bundle';
import {PluginLogger} from '@parcel/logger';
import {hashString} from '@parcel/rust';
import ThrowableDiagnostic, {errorToDiagnostic} from '@parcel/diagnostic';
import {dependencyToInternalDependency} from './public/Dependency';
import {mergeEnvironments} from './Environment';
import createAssetGraphRequest from './requests/AssetGraphRequest';
import {createDevDependency, runDevDepRequest} from './requests/DevDepRequest';
import {toProjectPath, fromProjectPathRelative} from './projectPath';
import {tracer, PluginTracer} from '@parcel/profiler';

type RuntimeConnection = {|
  bundle: InternalBundle,
  assetGroup: AssetGroup,
  dependency: ?Dependency,
  isEntry: ?boolean,
|};

function nameRuntimeBundle(
  bundle: InternalBundle,
  siblingBundle: InternalBundle,
) {
  // We don't run custom namers on runtime bundles as the runtime assumes that they are
  // located at the same nesting level as their owning bundle. Custom naming could
  // be added in future as long as the custom name is validated.
  let {hashReference} = bundle;

  let name = nullthrows(siblingBundle.name)
    // Remove the existing hash from standard file patterns
    // e.g. 'main.[hash].js' -> 'main.js' or 'main~[hash].js' -> 'main.js'
    .replace(new RegExp(`[\\.~\\-_]?${siblingBundle.hashReference}`), '')
    // Ensure the file ends with 'runtime.[hash].js'
    .replace(`.${bundle.type}`, `.runtime.${hashReference}.${bundle.type}`);

  bundle.name = name;
  bundle.displayName = name.replace(hashReference, '[hash]');
}

export default async function applyRuntimes<TResult>({
  bundleGraph,
  config,
  options,
  pluginOptions,
  api,
  optionsRef,
  previousDevDeps,
  devDepRequests,
  configs,
}: {|
  bundleGraph: InternalBundleGraph,
  config: ParcelConfig,
  options: ParcelOptions,
  optionsRef: SharedReference,
  pluginOptions: PluginOptions,
  api: RunAPI<TResult>,
  previousDevDeps: Map<string, string>,
  devDepRequests: Map<string, DevDepRequest>,
  configs: Map<string, Config>,
<<<<<<< HEAD
  nameRuntimeBundle: (bundle: Bundle) => Promise<void>,
|}): Promise<Map<CommittedAssetId, CommittedAssetId>> {
=======
|}): Promise<Map<string, Asset>> {
>>>>>>> 375a2e51
  let runtimes = await config.getRuntimes();
  let connections: Array<RuntimeConnection> = [];

  // As manifest bundles may be added during runtimes we process them in reverse topological
  // sort order. This allows bundles to be added to their bundle groups before they are referenced
  // by other bundle groups by loader runtimes
  let bundles = [];
  bundleGraph.traverseBundles({
    exit(bundle) {
      bundles.push(bundle);
    },
  });

  for (let bundle of bundles) {
    for (let runtime of runtimes) {
      let measurement;
      try {
        const namedBundle = NamedBundle.get(bundle, bundleGraph, options);
        measurement = tracer.createMeasurement(
          runtime.name,
          'applyRuntime',
          namedBundle.displayName,
        );
        let applied = await runtime.plugin.apply({
          bundle: namedBundle,
          bundleGraph: new BundleGraph<INamedBundle>(
            bundleGraph,
            NamedBundle.get.bind(NamedBundle),
            options,
          ),
          config: configs.get(runtime.name)?.result,
          options: pluginOptions,
          logger: new PluginLogger({origin: runtime.name}),
          tracer: new PluginTracer({
            origin: runtime.name,
            category: 'applyRuntime',
          }),
        });

        if (applied) {
          let runtimeAssets = Array.isArray(applied) ? applied : [applied];
          for (let {
            code,
            dependency,
            filePath,
            isEntry,
            env,
            priority,
          } of runtimeAssets) {
            let sourceName = path.join(
              path.dirname(filePath),
              `runtime-${hashString(code)}.${bundle.type}`,
            );

            let assetGroup = {
              code,
              filePath: toProjectPath(options.projectRoot, sourceName),
              env: mergeEnvironments(options.db, options.projectRoot, bundle.env, env),
              // Runtime assets should be considered source, as they should be
              // e.g. compiled to run in the target environment
              isSource: true,
            };

            let connectionBundle = bundle;

            if (priority === 'parallel' && !bundle.needsStableName) {
              let bundleGroups =
                bundleGraph.getBundleGroupsContainingBundle(bundle);

              connectionBundle = nullthrows(
                bundleGraph.createBundle({
                  type: bundle.type,
                  needsStableName: false,
                  env: bundle.env,
                  target: bundle.target,
                  uniqueKey: 'runtime-manifest:' + bundle.id,
                  shouldContentHash: options.shouldContentHash,
                }),
              );

              for (let bundleGroup of bundleGroups) {
                bundleGraph.addBundleToBundleGroup(
                  connectionBundle,
                  bundleGroup,
                );
              }
              bundleGraph.createBundleReference(bundle, connectionBundle);

              nameRuntimeBundle(connectionBundle, bundle);
            }

            connections.push({
              bundle: connectionBundle,
              assetGroup,
              dependency,
              isEntry,
            });
          }
        }
      } catch (e) {
        throw new ThrowableDiagnostic({
          diagnostic: errorToDiagnostic(e, {
            origin: runtime.name,
          }),
        });
      } finally {
        measurement && measurement.end();
      }
    }
  }

  // Correct connection order after generating runtimes in reverse order
  connections.reverse();

  // Add dev deps for runtime plugins AFTER running them, to account for lazy require().
  for (let runtime of runtimes) {
    let devDepRequest = await createDevDependency(
      {
        specifier: runtime.name,
        resolveFrom: runtime.resolveFrom,
      },
      previousDevDeps,
      options,
    );
    devDepRequests.set(
      `${devDepRequest.specifier}:${fromProjectPathRelative(
        devDepRequest.resolveFrom,
      )}`,
      devDepRequest,
    );
    await runDevDepRequest(api, devDepRequest);
  }

  let {assetGraph: runtimesAssetGraph, changedAssets} =
    await reconcileNewRuntimes(api, connections, optionsRef);

  let runtimesGraph = InternalBundleGraph.fromAssetGraph(
    options.db,
    runtimesAssetGraph,
    options.mode === 'production',
    bundleGraph._publicIdByAssetId,
    bundleGraph._assetPublicIds,
  );

  // Merge the runtimes graph into the main bundle graph.
  bundleGraph.merge(runtimesGraph);
  for (let [assetId, publicId] of runtimesGraph._publicIdByAssetId) {
    bundleGraph._publicIdByAssetId.set(assetId, publicId);
    bundleGraph._assetPublicIds.add(publicId);
  }

  for (let {bundle, assetGroup, dependency, isEntry} of connections) {
    let assetGroupNode = nodeFromAssetGroup(assetGroup);
    let assetGroupAssetNodeIds = runtimesAssetGraph.getNodeIdsConnectedFrom(
      runtimesAssetGraph.getNodeIdByContentKey(assetGroupNode.id),
    );
    invariant(assetGroupAssetNodeIds.length === 1);
    let runtimeNodeId = assetGroupAssetNodeIds[0];
    let runtimeNode = nullthrows(runtimesAssetGraph.getNode(runtimeNodeId));
    invariant(runtimeNode.type === 'asset');

    let resolution =
      dependency &&
      bundleGraph.getResolvedAsset(
        dependencyToInternalDependency(dependency),
        bundle,
      );

    let runtimesGraphRuntimeNodeId = runtimesGraph._graph.getNodeIdByContentKey(
      runtimeNode.id,
    );
    let duplicatedContentKeys: Set<ContentKey> = new Set();
    runtimesGraph._graph.traverse((nodeId, _, actions) => {
      let node = nullthrows(runtimesGraph._graph.getNode(nodeId));
      if (node.type !== 'dependency') {
        return;
      }

      let assets = runtimesGraph._graph
        .getNodeIdsConnectedFrom(nodeId)
        .map(assetNodeId => {
          let assetNode = nullthrows(runtimesGraph._graph.getNode(assetNodeId));
          invariant(assetNode.type === 'asset');
          return assetNode.value;
        });

      for (let asset of assets) {
        if (
          bundleGraph.isAssetReachableFromBundle(asset, bundle) ||
          resolution === asset
        ) {
          duplicatedContentKeys.add(asset);
          actions.skipChildren();
        }
      }
    }, runtimesGraphRuntimeNodeId);

    let bundleNodeId = bundleGraph._graph.getNodeIdByContentKey(bundle.id);
    let bundleGraphRuntimeNodeId = bundleGraph._graph.getNodeIdByContentKey(
      runtimeNode.id,
    ); // the node id is not constant between graphs

    runtimesGraph._graph.traverse((nodeId, _, actions) => {
      let node = nullthrows(runtimesGraph._graph.getNode(nodeId));
      if (node.type === 'asset' || node.type === 'dependency') {
        if (duplicatedContentKeys.has(node.id)) {
          actions.skipChildren();
          return;
        }

        const bundleGraphNodeId = bundleGraph._graph.getNodeIdByContentKey(
          node.id,
        ); // the node id is not constant between graphs
        bundleGraph._graph.addEdge(
          bundleNodeId,
          bundleGraphNodeId,
          bundleGraphEdgeTypes.contains,
        );
      }
    }, runtimesGraphRuntimeNodeId);

    if (isEntry) {
      bundleGraph._graph.addEdge(bundleNodeId, bundleGraphRuntimeNodeId);
      bundle.entryAssetIds.unshift(runtimeNode.id);
    }

    if (dependency == null) {
      // Verify this asset won't become an island
      assert(
        bundleGraph._graph.getNodeIdsConnectedTo(bundleGraphRuntimeNodeId)
          .length > 0,
        'Runtime must have an inbound dependency or be an entry',
      );
    } else {
      let dependencyNodeId = bundleGraph._graph.getNodeIdByContentKey(
        dependency.id,
      );
      bundleGraph._graph.addEdge(dependencyNodeId, bundleGraphRuntimeNodeId);
    }
  }

  return changedAssets;
}

function reconcileNewRuntimes<TResult>(
  api: RunAPI<TResult>,
  connections: Array<RuntimeConnection>,
  optionsRef: SharedReference,
) {
  let assetGroups = connections.map(t => t.assetGroup);
  let request = createAssetGraphRequest({
    name: 'Runtimes',
    assetGroups,
    optionsRef,
  });

  // rebuild the graph
  return api.runRequest(request, {force: true});
}<|MERGE_RESOLUTION|>--- conflicted
+++ resolved
@@ -80,12 +80,7 @@
   previousDevDeps: Map<string, string>,
   devDepRequests: Map<string, DevDepRequest>,
   configs: Map<string, Config>,
-<<<<<<< HEAD
-  nameRuntimeBundle: (bundle: Bundle) => Promise<void>,
 |}): Promise<Map<CommittedAssetId, CommittedAssetId>> {
-=======
-|}): Promise<Map<string, Asset>> {
->>>>>>> 375a2e51
   let runtimes = await config.getRuntimes();
   let connections: Array<RuntimeConnection> = [];
 
