// @flow strict-local

import type {AbortSignal} from 'abortcontroller-polyfill/dist/cjs-ponyfill';
import type {Async, EnvMap} from '@parcel/types';
import type {EventType, Options as WatcherOptions} from '@parcel/watcher';
import type WorkerFarm from '@parcel/workers';
import type {
  ContentGraphOpts,
  ContentKey,
  NodeId,
  SerializedContentGraph,
} from '@parcel/graph';
import type {
  ParcelOptions,
  RequestInvalidation,
  InternalFileCreateInvalidation,
  InternalGlob,
} from './types';
import type {Deferred} from '@parcel/utils';

import invariant from 'assert';
import nullthrows from 'nullthrows';
import path from 'path';
import {
  isGlobMatch,
  isDirectoryInside,
  makeDeferredWithPromise,
} from '@parcel/utils';
import {hashString} from '@parcel/rust';
import {ContentGraph} from '@parcel/graph';
import {deserialize, serialize} from './serializer';
import {assertSignalNotAborted, hashFromOption} from './utils';
import {
  type ProjectPath,
  fromProjectPathRelative,
  toProjectPathUnsafe,
  toProjectPath,
} from './projectPath';

import {
  PARCEL_VERSION,
  VALID,
  INITIAL_BUILD,
  FILE_CREATE,
  FILE_UPDATE,
  FILE_DELETE,
  ENV_CHANGE,
  OPTION_CHANGE,
  STARTUP,
  ERROR,
} from './constants';

import {report} from './ReporterRunner';

export const requestGraphEdgeTypes = {
  subrequest: 2,
  invalidated_by_update: 3,
  invalidated_by_delete: 4,
  invalidated_by_create: 5,
  invalidated_by_create_above: 6,
  dirname: 7,
};

export type RequestGraphEdgeType = $Values<typeof requestGraphEdgeTypes>;

type RequestGraphOpts = {|
  ...ContentGraphOpts<RequestGraphNode, RequestGraphEdgeType>,
  invalidNodeIds: Set<NodeId>,
  incompleteNodeIds: Set<NodeId>,
  globNodeIds: Set<NodeId>,
  envNodeIds: Set<NodeId>,
  optionNodeIds: Set<NodeId>,
  unpredicatableNodeIds: Set<NodeId>,
  invalidateOnBuildNodeIds: Set<NodeId>,
|};

type SerializedRequestGraph = {|
  ...SerializedContentGraph<RequestGraphNode, RequestGraphEdgeType>,
  invalidNodeIds: Set<NodeId>,
  incompleteNodeIds: Set<NodeId>,
  globNodeIds: Set<NodeId>,
  envNodeIds: Set<NodeId>,
  optionNodeIds: Set<NodeId>,
  unpredicatableNodeIds: Set<NodeId>,
  invalidateOnBuildNodeIds: Set<NodeId>,
|};

const FILE: 0 = 0;
const REQUEST: 1 = 1;
const FILE_NAME: 2 = 2;
const ENV: 3 = 3;
const OPTION: 4 = 4;
const GLOB: 5 = 5;
type FileNode = {|id: ContentKey, +type: typeof FILE|};

type GlobNode = {|id: ContentKey, +type: typeof GLOB, value: InternalGlob|};

type FileNameNode = {|
  id: ContentKey,
  +type: typeof FILE_NAME,
|};

type EnvNode = {|
  id: ContentKey,
  +type: typeof ENV,
  value: string | void,
|};

type OptionNode = {|
  id: ContentKey,
  +type: typeof OPTION,
  hash: string,
|};

type Request<TInput, TResult> = {|
  id: string,
  +type: RequestType,
  input: TInput,
  run: ({|input: TInput, ...StaticRunOpts<TResult>|}) => Async<TResult>,
|};

type InvalidateReason = number;
type RequestNode = {|
  id: ContentKey,
  +type: typeof REQUEST,
  +requestType: RequestType,
  invalidateReason: InvalidateReason,
  result?: mixed,
  resultCacheKey?: ?string,
  hash?: string,
|};

export const requestTypes = {
  parcel_build_request: 1,
  bundle_graph_request: 2,
  asset_graph_request: 3,
  entry_request: 4,
  target_request: 5,
  parcel_config_request: 6,
  path_request: 7,
  dev_dep_request: 8,
  asset_request: 9,
  config_request: 10,
  write_bundles_request: 11,
  package_request: 12,
  write_bundle_request: 13,
  validation_request: 14,
};

type RequestType = $Values<typeof requestTypes>;

type RequestGraphNode =
  | RequestNode
  | FileNode
  | GlobNode
  | FileNameNode
  | EnvNode
  | OptionNode;

export type RunAPI<TResult> = {|
  invalidateOnFileCreate: InternalFileCreateInvalidation => void,
  invalidateOnFileDelete: ProjectPath => void,
  invalidateOnFileUpdate: ProjectPath => void,
  invalidateOnStartup: () => void,
  invalidateOnBuild: () => void,
  invalidateOnEnvChange: string => void,
  invalidateOnOptionChange: string => void,
  getInvalidations(): Array<RequestInvalidation>,
  storeResult(result: TResult, cacheKey?: string): void,
  getRequestResult<T>(contentKey: ContentKey): Async<?T>,
  getPreviousResult<T>(ifMatch?: string): Async<?T>,
  getSubRequests(): Array<RequestNode>,
  getInvalidSubRequests(): Array<RequestNode>,
  canSkipSubrequest(ContentKey): boolean,
  runRequest: <TInput, TResult>(
    subRequest: Request<TInput, TResult>,
    opts?: RunRequestOpts,
  ) => Promise<TResult>,
|};

type RunRequestOpts = {|
  force: boolean,
|};

export type StaticRunOpts<TResult> = {|
  farm: WorkerFarm,
  options: ParcelOptions,
  api: RunAPI<TResult>,
  invalidateReason: InvalidateReason,
|};

const nodeFromFilePath = (filePath: ProjectPath): RequestGraphNode => ({
  id: fromProjectPathRelative(filePath),
  type: FILE,
});
const nodeFromGlob = (glob: InternalGlob): RequestGraphNode => ({
  id: fromProjectPathRelative(glob),
  type: GLOB,
  value: glob,
});
const nodeFromFileName = (fileName: string): RequestGraphNode => ({
  id: 'file_name:' + fileName,
  type: FILE_NAME,
});

const nodeFromRequest = (request: RequestNode): RequestGraphNode => ({
  id: request.id,
  type: REQUEST,
  requestType: request.requestType,
  invalidateReason: INITIAL_BUILD,
});

const nodeFromEnv = (env: string, value: string | void): RequestGraphNode => ({
  id: 'env:' + env,
  type: ENV,
  value,
});

const nodeFromOption = (option: string, value: mixed): RequestGraphNode => ({
  id: 'option:' + option,
  type: OPTION,
  hash: hashFromOption(value),
});

const keyFromEnvContentKey = (contentKey: ContentKey): string =>
  contentKey.slice('env:'.length);

const keyFromOptionContentKey = (contentKey: ContentKey): string =>
  contentKey.slice('option:'.length);

export class RequestGraph extends ContentGraph<
  RequestGraphNode,
  RequestGraphEdgeType,
> {
  invalidNodeIds: Set<NodeId> = new Set();
  incompleteNodeIds: Set<NodeId> = new Set();
  incompleteNodePromises: Map<NodeId, Promise<boolean>> = new Map();
  globNodeIds: Set<NodeId> = new Set();
  envNodeIds: Set<NodeId> = new Set();
  optionNodeIds: Set<NodeId> = new Set();
  // Unpredictable nodes are requests that cannot be predicted whether they should rerun based on
  // filesystem changes alone. They should rerun on each startup of Parcel.
  unpredicatableNodeIds: Set<NodeId> = new Set();
  invalidateOnBuildNodeIds: Set<NodeId> = new Set();

  // $FlowFixMe[prop-missing]
  static deserialize(opts: RequestGraphOpts): RequestGraph {
    // $FlowFixMe[prop-missing]
    let deserialized = new RequestGraph(opts);
    deserialized.invalidNodeIds = opts.invalidNodeIds;
    deserialized.incompleteNodeIds = opts.incompleteNodeIds;
    deserialized.globNodeIds = opts.globNodeIds;
    deserialized.envNodeIds = opts.envNodeIds;
    deserialized.optionNodeIds = opts.optionNodeIds;
    deserialized.unpredicatableNodeIds = opts.unpredicatableNodeIds;
    deserialized.invalidateOnBuildNodeIds = opts.invalidateOnBuildNodeIds;
    return deserialized;
  }

  // $FlowFixMe[prop-missing]
  serialize(): SerializedRequestGraph {
    return {
      ...super.serialize(),
      invalidNodeIds: this.invalidNodeIds,
      incompleteNodeIds: this.incompleteNodeIds,
      globNodeIds: this.globNodeIds,
      envNodeIds: this.envNodeIds,
      optionNodeIds: this.optionNodeIds,
      unpredicatableNodeIds: this.unpredicatableNodeIds,
      invalidateOnBuildNodeIds: this.invalidateOnBuildNodeIds,
    };
  }

  // addNode for RequestGraph should not override the value if added multiple times
  addNode(node: RequestGraphNode): NodeId {
    let nodeId = this._contentKeyToNodeId.get(node.id);
    if (nodeId != null) {
      return nodeId;
    }

    nodeId = super.addNodeByContentKey(node.id, node);
    if (node.type === GLOB) {
      this.globNodeIds.add(nodeId);
    } else if (node.type === ENV) {
      this.envNodeIds.add(nodeId);
    } else if (node.type === OPTION) {
      this.optionNodeIds.add(nodeId);
    }

    return nodeId;
  }

  removeNode(nodeId: NodeId): void {
    this.invalidNodeIds.delete(nodeId);
    this.incompleteNodeIds.delete(nodeId);
    this.incompleteNodePromises.delete(nodeId);
    this.unpredicatableNodeIds.delete(nodeId);
    this.invalidateOnBuildNodeIds.delete(nodeId);
    let node = nullthrows(this.getNode(nodeId));
    if (node.type === GLOB) {
      this.globNodeIds.delete(nodeId);
    } else if (node.type === ENV) {
      this.envNodeIds.delete(nodeId);
    } else if (node.type === OPTION) {
      this.optionNodeIds.delete(nodeId);
    }
    return super.removeNode(nodeId);
  }

  getRequestNode(nodeId: NodeId): RequestNode {
    let node = nullthrows(this.getNode(nodeId));
    invariant(node.type === REQUEST);
    return node;
  }

  replaceSubrequests(
    requestNodeId: NodeId,
    subrequestContentKeys: Array<ContentKey>,
  ) {
    let subrequestNodeIds = [];
    for (let key of subrequestContentKeys) {
      if (this.hasContentKey(key)) {
        subrequestNodeIds.push(this.getNodeIdByContentKey(key));
      }
    }

    this.replaceNodeIdsConnectedTo(
      requestNodeId,
      subrequestNodeIds,
      null,
      requestGraphEdgeTypes.subrequest,
    );
  }

  invalidateNode(nodeId: NodeId, reason: InvalidateReason) {
    let node = nullthrows(this.getNode(nodeId));
    invariant(node.type === REQUEST);
    node.invalidateReason |= reason;
    this.invalidNodeIds.add(nodeId);

    let parentNodes = this.getNodeIdsConnectedTo(
      nodeId,
      requestGraphEdgeTypes.subrequest,
    );
    for (let parentNode of parentNodes) {
      this.invalidateNode(parentNode, reason);
    }
  }

  invalidateUnpredictableNodes() {
    for (let nodeId of this.unpredicatableNodeIds) {
      let node = nullthrows(this.getNode(nodeId));
      invariant(node.type !== FILE && node.type !== GLOB);
      this.invalidateNode(nodeId, STARTUP);
    }
  }

  invalidateOnBuildNodes() {
    for (let nodeId of this.invalidateOnBuildNodeIds) {
      let node = nullthrows(this.getNode(nodeId));
      invariant(node.type !== FILE && node.type !== GLOB);
      this.invalidateNode(nodeId, STARTUP);
    }
  }

  invalidateEnvNodes(env: EnvMap) {
    for (let nodeId of this.envNodeIds) {
      let node = nullthrows(this.getNode(nodeId));
      invariant(node.type === ENV);
      if (env[keyFromEnvContentKey(node.id)] !== node.value) {
        let parentNodes = this.getNodeIdsConnectedTo(
          nodeId,
          requestGraphEdgeTypes.invalidated_by_update,
        );
        for (let parentNode of parentNodes) {
          this.invalidateNode(parentNode, ENV_CHANGE);
        }
      }
    }
  }

  invalidateOptionNodes(options: ParcelOptions) {
    for (let nodeId of this.optionNodeIds) {
      let node = nullthrows(this.getNode(nodeId));
      invariant(node.type === OPTION);
      if (
        hashFromOption(options[keyFromOptionContentKey(node.id)]) !== node.hash
      ) {
        let parentNodes = this.getNodeIdsConnectedTo(
          nodeId,
          requestGraphEdgeTypes.invalidated_by_update,
        );
        for (let parentNode of parentNodes) {
          this.invalidateNode(parentNode, OPTION_CHANGE);
        }
      }
    }
  }

  invalidateOnFileUpdate(requestNodeId: NodeId, filePath: ProjectPath) {
    let fileNodeId = this.addNode(nodeFromFilePath(filePath));

    if (
      !this.hasEdge(
        requestNodeId,
        fileNodeId,
        requestGraphEdgeTypes.invalidated_by_update,
      )
    ) {
      this.addEdge(
        requestNodeId,
        fileNodeId,
        requestGraphEdgeTypes.invalidated_by_update,
      );
    }
  }

  invalidateOnFileDelete(requestNodeId: NodeId, filePath: ProjectPath) {
    let fileNodeId = this.addNode(nodeFromFilePath(filePath));

    if (
      !this.hasEdge(
        requestNodeId,
        fileNodeId,
        requestGraphEdgeTypes.invalidated_by_delete,
      )
    ) {
      this.addEdge(
        requestNodeId,
        fileNodeId,
        requestGraphEdgeTypes.invalidated_by_delete,
      );
    }
  }

  invalidateOnFileCreate(
    requestNodeId: NodeId,
    input: InternalFileCreateInvalidation,
  ) {
    let node;
    if (input.glob != null) {
      node = nodeFromGlob(input.glob);
    } else if (input.fileName != null && input.aboveFilePath != null) {
      let aboveFilePath = input.aboveFilePath;

      // Create nodes and edges for each part of the filename pattern.
      // For example, 'node_modules/foo' would create two nodes and one edge.
      // This creates a sort of trie structure within the graph that can be
      // quickly matched by following the edges. This is also memory efficient
      // since common sub-paths (e.g. 'node_modules') are deduplicated.
      let parts = input.fileName.split('/').reverse();
      let lastNodeId;
      for (let part of parts) {
        let fileNameNode = nodeFromFileName(part);

        let fileNameNodeId = this.addNode(fileNameNode);
        if (
          lastNodeId != null &&
          !this.hasEdge(
            lastNodeId,
            fileNameNodeId,
            requestGraphEdgeTypes.dirname,
          )
        ) {
          this.addEdge(
            lastNodeId,
            fileNameNodeId,
            requestGraphEdgeTypes.dirname,
          );
        }

        lastNodeId = fileNameNodeId;
      }

      // The `aboveFilePath` condition asserts that requests are only invalidated
      // if the file being created is "above" it in the filesystem (e.g. the file
      // is created in a parent directory). There is likely to already be a node
      // for this file in the graph (e.g. the source file) that we can reuse for this.
      node = nodeFromFilePath(aboveFilePath);
      let nodeId = this.addNode(node);

      // Now create an edge from the `aboveFilePath` node to the first file_name node
      // in the chain created above, and an edge from the last node in the chain back to
      // the `aboveFilePath` node. When matching, we will start from the first node in
      // the chain, and continue following it to parent directories until there is an
      // edge pointing an `aboveFilePath` node that also points to the start of the chain.
      // This indicates a complete match, and any requests attached to the `aboveFilePath`
      // node will be invalidated.
      let firstId = 'file_name:' + parts[0];
      let firstNodeId = this.getNodeIdByContentKey(firstId);
      if (
        !this.hasEdge(
          nodeId,
          firstNodeId,
          requestGraphEdgeTypes.invalidated_by_create_above,
        )
      ) {
        this.addEdge(
          nodeId,
          firstNodeId,
          requestGraphEdgeTypes.invalidated_by_create_above,
        );
      }

      invariant(lastNodeId != null);
      if (
        !this.hasEdge(
          lastNodeId,
          nodeId,
          requestGraphEdgeTypes.invalidated_by_create_above,
        )
      ) {
        this.addEdge(
          lastNodeId,
          nodeId,
          requestGraphEdgeTypes.invalidated_by_create_above,
        );
      }
    } else if (input.filePath != null) {
      node = nodeFromFilePath(input.filePath);
    } else {
      throw new Error('Invalid invalidation');
    }

    let nodeId = this.addNode(node);
    if (
      !this.hasEdge(
        requestNodeId,
        nodeId,
        requestGraphEdgeTypes.invalidated_by_create,
      )
    ) {
      this.addEdge(
        requestNodeId,
        nodeId,
        requestGraphEdgeTypes.invalidated_by_create,
      );
    }
  }

  invalidateOnStartup(requestNodeId: NodeId) {
    this.getRequestNode(requestNodeId);
    this.unpredicatableNodeIds.add(requestNodeId);
  }

  invalidateOnBuild(requestNodeId: NodeId) {
    this.getRequestNode(requestNodeId);
    this.invalidateOnBuildNodeIds.add(requestNodeId);
  }

  invalidateOnEnvChange(
    requestNodeId: NodeId,
    env: string,
    value: string | void,
  ) {
    let envNode = nodeFromEnv(env, value);
    let envNodeId = this.addNode(envNode);

    if (
      !this.hasEdge(
        requestNodeId,
        envNodeId,
        requestGraphEdgeTypes.invalidated_by_update,
      )
    ) {
      this.addEdge(
        requestNodeId,
        envNodeId,
        requestGraphEdgeTypes.invalidated_by_update,
      );
    }
  }

  invalidateOnOptionChange(
    requestNodeId: NodeId,
    option: string,
    value: mixed,
  ) {
    let optionNode = nodeFromOption(option, value);
    let optionNodeId = this.addNode(optionNode);

    if (
      !this.hasEdge(
        requestNodeId,
        optionNodeId,
        requestGraphEdgeTypes.invalidated_by_update,
      )
    ) {
      this.addEdge(
        requestNodeId,
        optionNodeId,
        requestGraphEdgeTypes.invalidated_by_update,
      );
    }
  }

  clearInvalidations(nodeId: NodeId) {
    this.unpredicatableNodeIds.delete(nodeId);
    this.invalidateOnBuildNodeIds.delete(nodeId);
    this.replaceNodeIdsConnectedTo(
      nodeId,
      [],
      null,
      requestGraphEdgeTypes.invalidated_by_update,
    );
    this.replaceNodeIdsConnectedTo(
      nodeId,
      [],
      null,
      requestGraphEdgeTypes.invalidated_by_delete,
    );
    this.replaceNodeIdsConnectedTo(
      nodeId,
      [],
      null,
      requestGraphEdgeTypes.invalidated_by_create,
    );
  }

  getInvalidations(requestNodeId: NodeId): Array<RequestInvalidation> {
    if (!this.hasNode(requestNodeId)) {
      return [];
    }

    // For now just handling updates. Could add creates/deletes later if needed.
    let invalidations = this.getNodeIdsConnectedFrom(
      requestNodeId,
      requestGraphEdgeTypes.invalidated_by_update,
    );
    return invalidations
      .map(nodeId => {
        let node = nullthrows(this.getNode(nodeId));
        switch (node.type) {
          case FILE:
            return {type: 'file', filePath: toProjectPathUnsafe(node.id)};
          case ENV:
            return {type: 'env', key: keyFromEnvContentKey(node.id)};
          case OPTION:
            return {
              type: 'option',
              key: keyFromOptionContentKey(node.id),
            };
        }
      })
      .filter(Boolean);
  }

  getSubRequests(requestNodeId: NodeId): Array<RequestNode> {
    if (!this.hasNode(requestNodeId)) {
      return [];
    }

    let subRequests = this.getNodeIdsConnectedFrom(
      requestNodeId,
      requestGraphEdgeTypes.subrequest,
    );

    return subRequests.map(nodeId => {
      let node = nullthrows(this.getNode(nodeId));
      invariant(node.type === REQUEST);
      return node;
    });
  }

  getInvalidSubRequests(requestNodeId: NodeId): Array<RequestNode> {
    if (!this.hasNode(requestNodeId)) {
      return [];
    }

    let subRequests = this.getNodeIdsConnectedFrom(
      requestNodeId,
      requestGraphEdgeTypes.subrequest,
    );

    return subRequests
      .filter(id => this.invalidNodeIds.has(id))
      .map(nodeId => {
        let node = nullthrows(this.getNode(nodeId));
        invariant(node.type === REQUEST);
        return node;
      });
  }

  invalidateFileNameNode(
    node: FileNameNode,
    filePath: ProjectPath,
    matchNodes: Array<FileNode>,
  ) {
    // If there is an edge between this file_name node and one of the original file nodes pointed to
    // by the original file_name node, and the matched node is inside the current directory, invalidate
    // all connected requests pointed to by the file node.
    let dirname = path.dirname(fromProjectPathRelative(filePath));

    let nodeId = this.getNodeIdByContentKey(node.id);
    for (let matchNode of matchNodes) {
      let matchNodeId = this.getNodeIdByContentKey(matchNode.id);
      if (
        this.hasEdge(
          nodeId,
          matchNodeId,
          requestGraphEdgeTypes.invalidated_by_create_above,
        ) &&
        isDirectoryInside(
          fromProjectPathRelative(toProjectPathUnsafe(matchNode.id)),
          dirname,
        )
      ) {
        let connectedNodes = this.getNodeIdsConnectedTo(
          matchNodeId,
          requestGraphEdgeTypes.invalidated_by_create,
        );
        for (let connectedNode of connectedNodes) {
          this.invalidateNode(connectedNode, FILE_CREATE);
        }
      }
    }

    // Find the `file_name` node for the parent directory and
    // recursively invalidate connected requests as described above.
    let basename = path.basename(dirname);
    let contentKey = 'file_name:' + basename;
    if (this.hasContentKey(contentKey)) {
      if (
        this.hasEdge(
          nodeId,
          this.getNodeIdByContentKey(contentKey),
          requestGraphEdgeTypes.dirname,
        )
      ) {
        let parent = nullthrows(this.getNodeByContentKey(contentKey));
        invariant(parent.type === FILE_NAME);
        this.invalidateFileNameNode(
          parent,
          toProjectPathUnsafe(dirname),
          matchNodes,
        );
      }
    }
  }

  respondToFSEvents(
    events: Array<{|path: ProjectPath, type: EventType|}>,
  ): boolean {
    let didInvalidate = false;
    for (let {path: _filePath, type} of events) {
      let filePath = fromProjectPathRelative(_filePath);
      let hasFileRequest = this.hasContentKey(filePath);

      // If we see a 'create' event for the project root itself,
      // this means the project root was moved and we need to
      // re-run all requests.
      if (type === 'create' && filePath === '') {
        for (let [id, node] of this.nodes.entries()) {
          if (node?.type === REQUEST) {
            this.invalidNodeIds.add(id);
          }
        }
        return true;
      }

      // sometimes mac os reports update events as create events.
      // if it was a create event, but the file already exists in the graph,
      // then also invalidate nodes connected by invalidated_by_update edges.
      if (hasFileRequest && (type === 'create' || type === 'update')) {
        let nodeId = this.getNodeIdByContentKey(filePath);
        let nodes = this.getNodeIdsConnectedTo(
          nodeId,
          requestGraphEdgeTypes.invalidated_by_update,
        );

        for (let connectedNode of nodes) {
          didInvalidate = true;
          this.invalidateNode(connectedNode, FILE_UPDATE);
        }

        if (type === 'create') {
          let nodes = this.getNodeIdsConnectedTo(
            nodeId,
            requestGraphEdgeTypes.invalidated_by_create,
          );
          for (let connectedNode of nodes) {
            didInvalidate = true;
            this.invalidateNode(connectedNode, FILE_CREATE);
          }
        }
      } else if (type === 'create') {
        let basename = path.basename(filePath);
        let fileNameNode = this.getNodeByContentKey('file_name:' + basename);
        if (fileNameNode != null && fileNameNode.type === FILE_NAME) {
          let fileNameNodeId = this.getNodeIdByContentKey(
            'file_name:' + basename,
          );

          // Find potential file nodes to be invalidated if this file name pattern matches
          let above: Array<FileNode> = [];
          for (const nodeId of this.getNodeIdsConnectedTo(
            fileNameNodeId,
            requestGraphEdgeTypes.invalidated_by_create_above,
          )) {
            let node = nullthrows(this.getNode(nodeId));
            // these might also be `glob` nodes which get handled below, we only care about files here.
            if (node.type === FILE) {
              above.push(node);
            }
          }

          if (above.length > 0) {
            didInvalidate = true;
            this.invalidateFileNameNode(fileNameNode, _filePath, above);
          }
        }

        for (let globeNodeId of this.globNodeIds) {
          let globNode = this.getNode(globeNodeId);
          invariant(globNode && globNode.type === GLOB);

          if (isGlobMatch(filePath, fromProjectPathRelative(globNode.value))) {
            let connectedNodes = this.getNodeIdsConnectedTo(
              globeNodeId,
              requestGraphEdgeTypes.invalidated_by_create,
            );
            for (let connectedNode of connectedNodes) {
              didInvalidate = true;
              this.invalidateNode(connectedNode, FILE_CREATE);
            }
          }
        }
      } else if (hasFileRequest && type === 'delete') {
        let nodeId = this.getNodeIdByContentKey(filePath);
        for (let connectedNode of this.getNodeIdsConnectedTo(
          nodeId,
          requestGraphEdgeTypes.invalidated_by_delete,
        )) {
          didInvalidate = true;
          this.invalidateNode(connectedNode, FILE_DELETE);
        }

        // Delete the file node since it doesn't exist anymore.
        // This ensures that files that don't exist aren't sent
        // to requests as invalidations for future requests.
        this.removeNode(nodeId);
      }
    }

    return didInvalidate && this.invalidNodeIds.size > 0;
  }
}

const NODES_PER_BLOB = 2 ** 14;

export default class RequestTracker {
  graph: RequestGraph;
  farm: WorkerFarm;
  options: ParcelOptions;
  signal: ?AbortSignal;

  constructor({
    graph,
    farm,
    options,
  }: {|
    graph?: RequestGraph,
    farm: WorkerFarm,
    options: ParcelOptions,
  |}) {
    this.graph = graph || new RequestGraph();
    this.farm = farm;
    this.options = options;
  }

  // TODO: refactor (abortcontroller should be created by RequestTracker)
  setSignal(signal?: AbortSignal) {
    this.signal = signal;
  }

  startRequest(request: RequestNode): {|
    requestNodeId: NodeId,
    deferred: Deferred<boolean>,
  |} {
    let didPreviouslyExist = this.graph.hasContentKey(request.id);
    let requestNodeId;
    if (didPreviouslyExist) {
      requestNodeId = this.graph.getNodeIdByContentKey(request.id);
      // Clear existing invalidations for the request so that the new
      // invalidations created during the request replace the existing ones.
      this.graph.clearInvalidations(requestNodeId);
    } else {
      requestNodeId = this.graph.addNode(nodeFromRequest(request));
    }

    this.graph.incompleteNodeIds.add(requestNodeId);
    this.graph.invalidNodeIds.delete(requestNodeId);

    let {promise, deferred} = makeDeferredWithPromise();
    this.graph.incompleteNodePromises.set(requestNodeId, promise);

    return {requestNodeId, deferred};
  }

  // If a cache key is provided, the result will be removed from the node and stored in a separate cache entry
  storeResult(nodeId: NodeId, result: mixed, cacheKey: ?string) {
    let node = this.graph.getNode(nodeId);
    if (node && node.type === REQUEST) {
      node.result = result;
      node.resultCacheKey = cacheKey;
    }
  }

  hasValidResult(nodeId: NodeId): boolean {
    return (
      this.graph.hasNode(nodeId) &&
      !this.graph.invalidNodeIds.has(nodeId) &&
      !this.graph.incompleteNodeIds.has(nodeId)
    );
  }

  async getRequestResult<T>(
    contentKey: ContentKey,
    ifMatch?: string,
  ): Promise<?T> {
    let node = nullthrows(this.graph.getNodeByContentKey(contentKey));
    invariant(node.type === REQUEST);

    if (ifMatch != null && node.resultCacheKey !== ifMatch) {
      return null;
    }

    if (node.result != undefined) {
      // $FlowFixMe
      let result: T = (node.result: any);
      return result;
    } else if (node.resultCacheKey != null && ifMatch == null) {
      let key = node.resultCacheKey;
      invariant(this.options.cache.hasLargeBlob(key));
      let cachedResult: T = deserialize(
        await this.options.cache.getLargeBlob(key),
      );
      node.result = cachedResult;
      return cachedResult;
    }
  }

  completeRequest(nodeId: NodeId) {
    this.graph.invalidNodeIds.delete(nodeId);
    this.graph.incompleteNodeIds.delete(nodeId);
    this.graph.incompleteNodePromises.delete(nodeId);
    let node = this.graph.getNode(nodeId);
    if (node && node.type === REQUEST) {
      node.invalidateReason = VALID;
    }
  }

  rejectRequest(nodeId: NodeId) {
    this.graph.incompleteNodeIds.delete(nodeId);
    this.graph.incompleteNodePromises.delete(nodeId);

    let node = this.graph.getNode(nodeId);
    if (node?.type === REQUEST) {
      this.graph.invalidateNode(nodeId, ERROR);
    }
  }

  respondToFSEvents(
    events: Array<{|path: ProjectPath, type: EventType|}>,
  ): boolean {
    return this.graph.respondToFSEvents(events);
  }

  hasInvalidRequests(): boolean {
    return this.graph.invalidNodeIds.size > 0;
  }

  getInvalidRequests(): Array<RequestNode> {
    let invalidRequests = [];
    for (let id of this.graph.invalidNodeIds) {
      let node = nullthrows(this.graph.getNode(id));
      invariant(node.type === REQUEST);
      invalidRequests.push(node);
    }
    return invalidRequests;
  }

  replaceSubrequests(
    requestNodeId: NodeId,
    subrequestContextKeys: Array<ContentKey>,
  ) {
    this.graph.replaceSubrequests(requestNodeId, subrequestContextKeys);
  }

  async runRequest<TInput, TResult>(
    request: Request<TInput, TResult>,
    opts?: ?RunRequestOpts,
  ): Promise<TResult> {
    let requestId = this.graph.hasContentKey(request.id)
      ? this.graph.getNodeIdByContentKey(request.id)
      : undefined;
    let hasValidResult = requestId != null && this.hasValidResult(requestId);

    if (!opts?.force && hasValidResult) {
      // $FlowFixMe[incompatible-type]
      return this.getRequestResult<TResult>(request.id);
    }

    if (requestId != null) {
      let incompletePromise = this.graph.incompleteNodePromises.get(requestId);
      if (incompletePromise != null) {
        // There is a another instance of this request already running, wait for its completion and reuse its result
        try {
          if (await incompletePromise) {
            // $FlowFixMe[incompatible-type]
            return this.getRequestResult<TResult>(request.id);
          }
        } catch (e) {
          // Rerun this request
        }
      }
    }

    let previousInvalidations =
      requestId != null ? this.graph.getInvalidations(requestId) : [];
    let {requestNodeId, deferred} = this.startRequest({
      id: request.id,
      type: REQUEST,
      requestType: request.type,
      invalidateReason: INITIAL_BUILD,
    });

    let {api, subRequestContentKeys} = this.createAPI(
      requestNodeId,
      previousInvalidations,
    );

    try {
      let node = this.graph.getRequestNode(requestNodeId);
      let result = await request.run({
        input: request.input,
        api,
        farm: this.farm,
        options: this.options,
        invalidateReason: node.invalidateReason,
      });

      assertSignalNotAborted(this.signal);
      this.completeRequest(requestNodeId);

      deferred.resolve(true);
      return result;
    } catch (err) {
      this.rejectRequest(requestNodeId);
      deferred.resolve(false);
      throw err;
    } finally {
      this.graph.replaceSubrequests(requestNodeId, [...subRequestContentKeys]);
    }
  }

  createAPI<TResult>(
    requestId: NodeId,
    previousInvalidations: Array<RequestInvalidation>,
  ): {|api: RunAPI<TResult>, subRequestContentKeys: Set<ContentKey>|} {
    let subRequestContentKeys = new Set<ContentKey>();
    let api: RunAPI<TResult> = {
      invalidateOnFileCreate: input =>
        this.graph.invalidateOnFileCreate(requestId, input),
      invalidateOnFileDelete: filePath =>
        this.graph.invalidateOnFileDelete(requestId, filePath),
      invalidateOnFileUpdate: filePath =>
        this.graph.invalidateOnFileUpdate(requestId, filePath),
      invalidateOnStartup: () => this.graph.invalidateOnStartup(requestId),
      invalidateOnBuild: () => this.graph.invalidateOnBuild(requestId),
      invalidateOnEnvChange: env =>
        this.graph.invalidateOnEnvChange(requestId, env, this.options.env[env]),
      invalidateOnOptionChange: option =>
        this.graph.invalidateOnOptionChange(
          requestId,
          option,
          this.options[option],
        ),
      getInvalidations: () => previousInvalidations,
      storeResult: (result, cacheKey) => {
        this.storeResult(requestId, result, cacheKey);
      },
      getSubRequests: () => this.graph.getSubRequests(requestId),
      getInvalidSubRequests: () => this.graph.getInvalidSubRequests(requestId),
      getPreviousResult: <T>(ifMatch?: string): Async<?T> => {
        let contentKey = nullthrows(this.graph.getNode(requestId)?.id);
        return this.getRequestResult<T>(contentKey, ifMatch);
      },
      getRequestResult: <T>(id): Async<?T> => this.getRequestResult<T>(id),
      canSkipSubrequest: contentKey => {
        if (
          this.graph.hasContentKey(contentKey) &&
          this.hasValidResult(this.graph.getNodeIdByContentKey(contentKey))
        ) {
          subRequestContentKeys.add(contentKey);
          return true;
        }

        return false;
      },
      runRequest: <TInput, TResult>(
        subRequest: Request<TInput, TResult>,
        opts?: RunRequestOpts,
      ): Promise<TResult> => {
        subRequestContentKeys.add(subRequest.id);
        return this.runRequest<TInput, TResult>(subRequest, opts);
      },
    };

    return {api, subRequestContentKeys};
  }

  async writeToCache(signal?: AbortSignal) {
    const cacheKey = getCacheKey(this.options);
    const requestGraphKey = `requestGraph:${hashString(cacheKey)}`;
    const snapshotKey = `snapshot:${hashString(cacheKey)}`;

    if (this.options.shouldDisableCache) {
      return;
    }
<<<<<<< HEAD

    const serialiseAndSet = async (
      key: string,
      // $FlowFixMe serialise input is any type
      contents: any,
    ): Promise<void> => {
      if (signal?.aborted) {
        throw new Error('Serialization was aborted');
      }

      await this.options.cache.setLargeBlob(
        key,
        serialize(contents),
        signal
          ? {
              signal: signal,
            }
          : undefined,
      );
    };

    const serialisedGraph = this.graph.serialize();

    const promises: Promise<void>[] = [];

    // Preallocating a sparse array is faster than pushing when N is high enough
    const cacheableNodes = new Array(serialisedGraph.nodes.length);
    for (let i = 0; i < serialisedGraph.nodes.length; i += 1) {
      const node = serialisedGraph.nodes[i];

      let resultCacheKey = node?.resultCacheKey;
      if (resultCacheKey != null && node?.result != null) {
        promises.push(serialiseAndSet(resultCacheKey, node.result));
        // eslint-disable-next-line no-unused-vars
        const {result: _, ...newNode} = node;
        cacheableNodes[i] = newNode;
      } else {
        cacheableNodes[i] = node;
=======
    let total = 2;
    report({
      type: 'cache',
      phase: 'start',
      total,
      size: this.graph.nodes.length,
    });
    let promises = [];
    for (let node of this.graph.nodes) {
      if (!node || node.type !== REQUEST) {
        continue;
      }

      let resultCacheKey = node.resultCacheKey;
      if (resultCacheKey != null && node.result != null) {
        promises.push(
          this.options.cache.setLargeBlob(
            resultCacheKey,
            serialize(node.result),
          ),
        );
        total++;
        report({
          type: 'cache',
          phase: 'write',
          total,
          size: this.graph.nodes.length,
        });
        delete node.result;
>>>>>>> ecfeb40c
      }
    }

    for (let i = 0; i * NODES_PER_BLOB < cacheableNodes.length; i += 1) {
      promises.push(
        serialiseAndSet(
          `requestGraph:nodes:${i}:${hashString(cacheKey)}`,
          cacheableNodes.slice(i * NODES_PER_BLOB, (i + 1) * NODES_PER_BLOB),
        ),
      );
    }

    promises.push(
      serialiseAndSet(requestGraphKey, {...serialisedGraph, nodes: undefined}),
    );
    report({
      type: 'cache',
      phase: 'write',
      total,
      size: this.graph.nodes.length,
    });

    let opts = getWatcherOptions(this.options);
    let snapshotPath = path.join(this.options.cacheDir, snapshotKey + '.txt');
    promises.push(
      this.options.inputFS.writeSnapshot(
        this.options.projectRoot,
        snapshotPath,
        opts,
      ),
    );
    report({
      type: 'cache',
      phase: 'write',
      total,
      size: this.graph.nodes.length,
    });
    report({type: 'cache', phase: 'end', total, size: this.graph.nodes.length});

    await Promise.all(promises);
  }

  static async init({
    farm,
    options,
  }: {|
    farm: WorkerFarm,
    options: ParcelOptions,
  |}): Async<RequestTracker> {
    let graph = await loadRequestGraph(options);
    return new RequestTracker({farm, options, graph});
  }
}

export function getWatcherOptions(options: ParcelOptions): WatcherOptions {
  let vcsDirs = ['.git', '.hg'].map(dir => path.join(options.projectRoot, dir));
  let ignore = [options.cacheDir, ...vcsDirs];
  return {ignore};
}

function getCacheKey(options) {
  return `${PARCEL_VERSION}:${JSON.stringify(options.entries)}:${options.mode}`;
}

async function loadRequestGraph(options): Async<RequestGraph> {
  if (options.shouldDisableCache) {
    return new RequestGraph();
  }

  const cacheKey = getCacheKey(options);
  const hashedCacheKey = hashString(cacheKey);
  const requestGraphKey = `requestGraph:${hashedCacheKey}`;
  if (await options.cache.hasLargeBlob(requestGraphKey)) {
    const getAndDeserialize = async (key: string) => {
      return deserialize(await options.cache.getLargeBlob(key));
    };

    let i = 0;
    let nodePromises = [];
    while (
      await options.cache.hasLargeBlob(
        `requestGraph:nodes:${i}:${hashedCacheKey}`,
      )
    ) {
      nodePromises.push(
        getAndDeserialize(`requestGraph:nodes:${i}:${hashedCacheKey}`),
      );
      i += 1;
    }

    const serializedRequestGraph = await getAndDeserialize(requestGraphKey);
    const requestGraph = RequestGraph.deserialize({
      ...serializedRequestGraph,
      nodes: (await Promise.all(nodePromises)).flatMap(nodeChunk => nodeChunk),
    });

    let opts = getWatcherOptions(options);
    let snapshotKey = `snapshot:${hashedCacheKey}`;
    let snapshotPath = path.join(options.cacheDir, snapshotKey + '.txt');
    let events = await options.inputFS.getEventsSince(
      options.projectRoot,
      snapshotPath,
      opts,
    );

    requestGraph.invalidateUnpredictableNodes();
    requestGraph.invalidateOnBuildNodes();
    requestGraph.invalidateEnvNodes(options.env);
    requestGraph.invalidateOptionNodes(options);
    requestGraph.respondToFSEvents(
      events.map(e => ({
        type: e.type,
        path: toProjectPath(options.projectRoot, e.path),
      })),
    );

    return requestGraph;
  }

  return new RequestGraph();
}<|MERGE_RESOLUTION|>--- conflicted
+++ resolved
@@ -1118,8 +1118,10 @@
     if (this.options.shouldDisableCache) {
       return;
     }
-<<<<<<< HEAD
-
+
+    const serialisedGraph = this.graph.serialize();
+
+    let total = 0;
     const serialiseAndSet = async (
       key: string,
       // $FlowFixMe serialise input is any type
@@ -1138,11 +1140,25 @@
             }
           : undefined,
       );
+
+      total += 1;
+
+      report({
+        type: 'cache',
+        phase: 'write',
+        total,
+        size: this.graph.nodes.length,
+      });
     };
 
-    const serialisedGraph = this.graph.serialize();
-
     const promises: Promise<void>[] = [];
+
+    report({
+      type: 'cache',
+      phase: 'start',
+      total,
+      size: this.graph.nodes.length,
+    });
 
     // Preallocating a sparse array is faster than pushing when N is high enough
     const cacheableNodes = new Array(serialisedGraph.nodes.length);
@@ -1150,44 +1166,17 @@
       const node = serialisedGraph.nodes[i];
 
       let resultCacheKey = node?.resultCacheKey;
-      if (resultCacheKey != null && node?.result != null) {
+      if (
+        node?.type === REQUEST &&
+        resultCacheKey != null &&
+        node?.result != null
+      ) {
         promises.push(serialiseAndSet(resultCacheKey, node.result));
         // eslint-disable-next-line no-unused-vars
         const {result: _, ...newNode} = node;
         cacheableNodes[i] = newNode;
       } else {
         cacheableNodes[i] = node;
-=======
-    let total = 2;
-    report({
-      type: 'cache',
-      phase: 'start',
-      total,
-      size: this.graph.nodes.length,
-    });
-    let promises = [];
-    for (let node of this.graph.nodes) {
-      if (!node || node.type !== REQUEST) {
-        continue;
-      }
-
-      let resultCacheKey = node.resultCacheKey;
-      if (resultCacheKey != null && node.result != null) {
-        promises.push(
-          this.options.cache.setLargeBlob(
-            resultCacheKey,
-            serialize(node.result),
-          ),
-        );
-        total++;
-        report({
-          type: 'cache',
-          phase: 'write',
-          total,
-          size: this.graph.nodes.length,
-        });
-        delete node.result;
->>>>>>> ecfeb40c
       }
     }
 
@@ -1203,12 +1192,6 @@
     promises.push(
       serialiseAndSet(requestGraphKey, {...serialisedGraph, nodes: undefined}),
     );
-    report({
-      type: 'cache',
-      phase: 'write',
-      total,
-      size: this.graph.nodes.length,
-    });
 
     let opts = getWatcherOptions(this.options);
     let snapshotPath = path.join(this.options.cacheDir, snapshotKey + '.txt');
@@ -1219,15 +1202,10 @@
         opts,
       ),
     );
-    report({
-      type: 'cache',
-      phase: 'write',
-      total,
-      size: this.graph.nodes.length,
-    });
+
+    await Promise.all(promises);
+
     report({type: 'cache', phase: 'end', total, size: this.graph.nodes.length});
-
-    await Promise.all(promises);
   }
 
   static async init({
