--- conflicted
+++ resolved
@@ -4,7 +4,12 @@
 import type {Async, EnvMap} from '@parcel/types';
 import type {EventType, Options as WatcherOptions} from '@parcel/watcher';
 import type WorkerFarm from '@parcel/workers';
-import type {ContentKey, NodeId, SerializedContentGraph} from '@parcel/graph';
+import type {
+  ContentGraphOpts,
+  ContentKey,
+  NodeId,
+  SerializedContentGraph,
+} from '@parcel/graph';
 import type {
   ParcelOptions,
   RequestInvalidation,
@@ -23,14 +28,7 @@
   makeDeferredWithPromise,
 } from '@parcel/utils';
 import {hashString} from '@parcel/hash';
-<<<<<<< HEAD
-import ContentGraph, {
-  type SerializedContentGraph,
-  type ContentGraphOpts,
-} from './ContentGraph';
-=======
 import {ContentGraph} from '@parcel/graph';
->>>>>>> 0b0a4753
 import {assertSignalNotAborted, hashFromOption} from './utils';
 import {
   type ProjectPath,
@@ -62,7 +60,6 @@
 };
 
 type RequestGraphEdgeType = $Values<typeof requestGraphEdgeTypes>;
-<<<<<<< HEAD
 
 type RequestGraphOpts = {|
   ...ContentGraphOpts<RequestGraphNode, RequestGraphEdgeType>,
@@ -73,8 +70,6 @@
   optionNodeIds: Set<NodeId>,
   unpredicatableNodeIds: Set<NodeId>,
 |};
-=======
->>>>>>> 0b0a4753
 type SerializedRequestGraph = {|
   ...SerializedContentGraph<RequestGraphNode, RequestGraphEdgeType>,
   invalidNodeIds: Set<NodeId>,
