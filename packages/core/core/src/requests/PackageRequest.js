--- conflicted
+++ resolved
@@ -29,13 +29,8 @@
 |};
 
 export type PackageRequest = {|
-<<<<<<< HEAD
   id: string,
-  +type: 'package_request',
-=======
-  id: ContentKey,
   +type: typeof requestTypes.package_request,
->>>>>>> cf5e1293
   run: (RunInput<BundleInfo>) => Async<BundleInfo>,
   input: PackageRequestInput,
 |};
