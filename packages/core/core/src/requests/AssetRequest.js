// @flow strict-local

import type {Async} from '@parcel/types';
import type {StaticRunOpts} from '../RequestTracker';
import type {
  AssetRequestInput,
  AssetRequestResult,
  DevDepRequest,
  TransformationRequest,
} from '../types';
import type {ConfigAndCachePath} from './ParcelConfigRequest';
import type {TransformationResult} from '../Transformation';

import nullthrows from 'nullthrows';
import ThrowableDiagnostic from '@parcel/diagnostic';
import {hashString} from '@parcel/rust';
import createParcelConfigRequest from './ParcelConfigRequest';
import {runDevDepRequest} from './DevDepRequest';
import {runConfigRequest} from './ConfigRequest';
import {fromProjectPath, fromProjectPathRelative} from '../projectPath';
import {report} from '../ReporterRunner';
import {requestTypes} from '../RequestTracker';
import {Asset as DbAsset} from '@parcel/rust';

type RunInput<TResult> = {|
  input: AssetRequestInput,
  ...StaticRunOpts<TResult>,
|};

export type AssetRequest = {|
  id: string,
  +type: typeof requestTypes.asset_request,
  run: (RunInput<AssetRequestResult>) => Async<AssetRequestResult>,
  input: AssetRequestInput,
|};

export default function createAssetRequest(
  input: AssetRequestInput,
): AssetRequest {
  return {
    type: requestTypes.asset_request,
    id: getId(input),
    run,
    input,
  };
}

const type = 'asset_request';

function getId(input: AssetRequestInput) {
  // eslint-disable-next-line no-unused-vars
  let {optionsRef, ...hashInput} = input;
  return hashString(
    type +
      fromProjectPathRelative(input.filePath) +
      String(input.env) +
      String(input.isSource) +
      String(input.sideEffects) +
      (input.code ?? '') +
      ':' +
      (input.pipeline ?? '') +
      ':' +
      (input.query ?? ''),
  );
}

async function run({input, api, farm, invalidateReason, options}) {
  report({
    type: 'buildProgress',
    phase: 'transforming',
    filePath: fromProjectPath(options.projectRoot, input.filePath),
  });

  api.invalidateOnFileUpdate(input.filePath);
  let start = Date.now();
  let {optionsRef, ...rest} = input;
  let {cachePath} = nullthrows(
    await api.runRequest<null, ConfigAndCachePath>(createParcelConfigRequest()),
  );

  let previousDevDepRequests = new Map(
    await Promise.all(
      api
        .getSubRequests()
        .filter(req => req.requestType === requestTypes.dev_dep_request)
        .map(async req => [
          req.id,
          nullthrows(await api.getRequestResult<DevDepRequest>(req.id)),
        ]),
    ),
  );

  let request: TransformationRequest = {
    ...rest,
    invalidateReason,
<<<<<<< HEAD
    // Add invalidations to the request if a node already exists in the graph.
    // These are used to compute the cache key for assets during transformation.
    // invalidations: api.getInvalidations().filter(invalidation => {
    //   // Filter out invalidation node for the input file itself.
    //   return (
    //     invalidation.type !== 'file' || invalidation.filePath !== input.filePath
    //   );
    // }),
=======
>>>>>>> a2cf988d
    devDeps: new Map(
      [...previousDevDepRequests.entries()]
        .filter(([id]) => api.canSkipSubrequest(id))
        .map(([, req]) => [
          `${req.specifier}:${fromProjectPathRelative(req.resolveFrom)}`,
          req.hash,
        ]),
    ),
    invalidDevDeps: await Promise.all(
      [...previousDevDepRequests.entries()]
        .filter(([id]) => !api.canSkipSubrequest(id))
        .flatMap(([, req]) => {
          return [
            {
              specifier: req.specifier,
              resolveFrom: req.resolveFrom,
            },
            ...(req.additionalInvalidations ?? []).map(i => ({
              specifier: i.specifier,
              resolveFrom: i.resolveFrom,
            })),
          ];
        }),
    ),
  };

  let {assets, configRequests, error, invalidations, devDepRequests} =
    (await farm.createHandle(
      'runTransform',
      input.isSingleChangeRebuild,
    )({
      configCachePath: cachePath,
      optionsRef,
      request,
    }): TransformationResult);

  let time = Date.now() - start;
  if (assets) {
    for (let {asset} of assets) {
      DbAsset.get(options.db, asset).stats.time = time;
    }
  }

  for (let filePath of invalidations.invalidateOnFileChange) {
    api.invalidateOnFileUpdate(filePath);
    api.invalidateOnFileDelete(filePath);
  }

  for (let invalidation of invalidations.invalidateOnFileCreate) {
    api.invalidateOnFileCreate(invalidation);
  }

  for (let env of invalidations.invalidateOnEnvChange) {
    api.invalidateOnEnvChange(env);
  }

  for (let option of invalidations.invalidateOnOptionChange) {
    api.invalidateOnOptionChange(option);
  }

  if (invalidations.invalidateOnStartup) {
    api.invalidateOnStartup();
  }

  if (invalidations.invalidateOnBuild) {
    api.invalidateOnBuild();
  }

  for (let devDepRequest of devDepRequests) {
    await runDevDepRequest(api, devDepRequest);
  }

  for (let configRequest of configRequests) {
    await runConfigRequest(api, configRequest);
  }

  if (error != null) {
    throw new ThrowableDiagnostic({diagnostic: error});
  } else {
    return nullthrows(assets);
  }
}<|MERGE_RESOLUTION|>--- conflicted
+++ resolved
@@ -93,7 +93,6 @@
   let request: TransformationRequest = {
     ...rest,
     invalidateReason,
-<<<<<<< HEAD
     // Add invalidations to the request if a node already exists in the graph.
     // These are used to compute the cache key for assets during transformation.
     // invalidations: api.getInvalidations().filter(invalidation => {
@@ -102,8 +101,6 @@
     //     invalidation.type !== 'file' || invalidation.filePath !== input.filePath
     //   );
     // }),
-=======
->>>>>>> a2cf988d
     devDeps: new Map(
       [...previousDevDepRequests.entries()]
         .filter(([id]) => api.canSkipSubrequest(id))
