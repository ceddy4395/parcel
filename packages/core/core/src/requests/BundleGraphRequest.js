// @flow strict-local

import type {Async, Bundle as IBundle, Namer} from '@parcel/types';
import type {SharedReference} from '@parcel/workers';
import type ParcelConfig, {LoadedPlugin} from '../ParcelConfig';
import type {StaticRunOpts, RunAPI} from '../RequestTracker';
import type {
<<<<<<< HEAD
  Asset as InternalAsset,
=======
  Asset,
>>>>>>> aafc318d
  Bundle as InternalBundle,
  Config,
  DevDepRequest,
  ParcelOptions,
} from '../types';
import type {ConfigAndCachePath} from './ParcelConfigRequest';

import invariant from 'assert';
import assert from 'assert';
import nullthrows from 'nullthrows';
import {PluginLogger} from '@parcel/logger';
import ThrowableDiagnostic, {errorToDiagnostic} from '@parcel/diagnostic';
import AssetGraph from '../AssetGraph';
import BundleGraph from '../public/BundleGraph';
import InternalBundleGraph, {bundleGraphEdgeTypes} from '../BundleGraph';
import MutableBundleGraph from '../public/MutableBundleGraph';
import {Bundle, NamedBundle} from '../public/Bundle';
import {report} from '../ReporterRunner';
import dumpGraphToGraphViz from '../dumpGraphToGraphViz';
import {unique} from '@parcel/utils';
import {hashString} from '@parcel/hash';
import PluginOptions from '../public/PluginOptions';
import applyRuntimes from '../applyRuntimes';
import {PARCEL_VERSION} from '../constants';
import {optionsProxy} from '../utils';
import createParcelConfigRequest, {
  getCachedParcelConfig,
} from './ParcelConfigRequest';
import {
  createDevDependency,
  getDevDepRequests,
  invalidateDevDeps,
  runDevDepRequest,
} from './DevDepRequest';
import {getInvalidationHash} from '../assetUtils';
import {createConfig} from '../InternalConfig';
import {
  loadPluginConfig,
  runConfigRequest,
  getConfigHash,
  type PluginWithLoadConfig,
} from './ConfigRequest';
import {cacheSerializedObject, deserializeToCache} from '../serializer';
import {
  joinProjectPath,
  fromProjectPathRelative,
  toProjectPathUnsafe,
} from '../projectPath';

type BundleGraphRequestInput = {|
  assetGraph: AssetGraph,
  changedAssets: Map<string, InternalAsset>,
  previousAssetGraphHash: ?string,
  optionsRef: SharedReference,
|};

type RunInput = {|
  input: BundleGraphRequestInput,
  ...StaticRunOpts,
|};

type BundleGraphResult = {|
  bundleGraph: InternalBundleGraph,
  changedAssets: Map<string, Asset>,
|};

type BundleGraphRequest = {|
  id: string,
  +type: 'bundle_graph_request',
<<<<<<< HEAD
  run: RunInput => Async<BundleGraphRequestResult>,
=======
  run: RunInput => Async<BundleGraphResult>,
>>>>>>> aafc318d
  input: BundleGraphRequestInput,
|};
type BundleGraphRequestResult = {|
  bundleGraph: InternalBundleGraph,
  bundlerHash: string,
|};

export default function createBundleGraphRequest(
  input: BundleGraphRequestInput,
): BundleGraphRequest {
  return {
    type: 'bundle_graph_request',
    id: 'BundleGraph:' + input.assetGraph.getHash(),
    run: async input => {
      let configResult = nullthrows(
        await input.api.runRequest<null, ConfigAndCachePath>(
          createParcelConfigRequest(),
        ),
      );
      let parcelConfig = getCachedParcelConfig(configResult, input.options);

      let {devDeps, invalidDevDeps} = await getDevDepRequests(input.api);
      invalidateDevDeps(invalidDevDeps, input.options, parcelConfig);

      let builder = new BundlerRunner(input, parcelConfig, devDeps);
      return builder.bundle({
        graph: input.input.assetGraph,
        previousAssetGraphHash: input.input.previousAssetGraphHash,
        changedAssets: input.input.changedAssets,
      });
    },
    input,
  };
}

class BundlerRunner {
  options: ParcelOptions;
  optionsRef: SharedReference;
  config: ParcelConfig;
  pluginOptions: PluginOptions;
  api: RunAPI;
  previousDevDeps: Map<string, string>;
  devDepRequests: Map<string, DevDepRequest>;
  configs: Map<string, Config>;

  constructor(
    {input, api, options}: RunInput,
    config: ParcelConfig,
    previousDevDeps: Map<string, string>,
  ) {
    this.options = options;
    this.api = api;
    this.optionsRef = input.optionsRef;
    this.config = config;
    this.previousDevDeps = previousDevDeps;
    this.devDepRequests = new Map();
    this.configs = new Map();
    this.pluginOptions = new PluginOptions(
      optionsProxy(this.options, api.invalidateOnOptionChange),
    );
  }

  async loadConfigs() {
    // Load all configs up front so we can use them in the cache key
    let bundler = await this.config.getBundler();
    await this.loadConfig(bundler);

    let namers = await this.config.getNamers();
    for (let namer of namers) {
      await this.loadConfig(namer);
    }

    let runtimes = await this.config.getRuntimes();
    for (let runtime of runtimes) {
      await this.loadConfig(runtime);
    }
  }

  async loadConfig<T: PluginWithLoadConfig>(plugin: LoadedPlugin<T>) {
    let config = createConfig({
      plugin: plugin.name,
      searchPath: toProjectPathUnsafe('index'),
    });

    await loadPluginConfig(plugin, config, this.options);
    await runConfigRequest(this.api, config);
    for (let devDep of config.devDeps) {
      let devDepRequest = await createDevDependency(
        devDep,
        this.previousDevDeps,
        this.options,
      );
      await this.runDevDepRequest(devDepRequest);
    }

    this.configs.set(plugin.name, config);
  }

  async runDevDepRequest(devDepRequest: DevDepRequest) {
    let {specifier, resolveFrom} = devDepRequest;
    let key = `${specifier}:${fromProjectPathRelative(resolveFrom)}`;
    this.devDepRequests.set(key, devDepRequest);
    await runDevDepRequest(this.api, devDepRequest);
  }

<<<<<<< HEAD
  async bundle({
    graph,
    previousAssetGraphHash,
    changedAssets,
  }: {|
    graph: AssetGraph,
    previousAssetGraphHash: ?string,
    changedAssets: Map<string, InternalAsset>,
  |}): Promise<BundleGraphRequestResult> {
=======
  async bundle(graph: AssetGraph): Promise<BundleGraphResult> {
>>>>>>> aafc318d
    report({
      type: 'buildProgress',
      phase: 'bundling',
    });

    await this.loadConfigs();

    let plugin = await this.config.getBundler();
    let {plugin: bundler, name, resolveFrom} = plugin;

    let {cacheKey, bundlerHash} = await this.getHashes(graph);

    // Check if the cacheKey matches the one already stored in the graph.
    // This can save time deserializing from cache if the graph is already in memory.
    // This will only happen in watch mode. In this case, serialization will occur once
    // when sending the bundle graph to workers, and again on shutdown when writing to cache.
    let previousResult = await this.api.getPreviousResult(cacheKey);
    if (previousResult != null) {
      // No need to call api.storeResult here because it's already the request result.
      return previousResult;
    }

    // Otherwise, check the cache in case the cache key has already been written to disk.
    if (!this.options.shouldDisableCache) {
      let cached = await this.options.cache.getBuffer(cacheKey);
      if (cached != null) {
        // Deserialize, and store the original buffer in an in memory cache so we avoid
        // re-serializing it when sending to workers, and in build mode, when writing to cache on shutdown.
        let graph = deserializeToCache(cached);
        this.api.storeResult(
          {
            bundleGraph: graph,
            changedAssets: new Map(),
          },
          cacheKey,
        );
        return graph;
      }
    }

    // if a previous asset graph hash is passed in, check if the bundle graph is also available
    let previousBundleGraphResult: ?BundleGraphRequestResult;

    if (graph.safeToIncrementallyBundle && previousAssetGraphHash != null) {
      try {
        previousBundleGraphResult = await this.api.getRequestResult<BundleGraphRequestResult>(
          'BundleGraph:' + previousAssetGraphHash,
        );
      } catch {
        // if the bundle graph had an error or was removed, don't fail the build
      }
    }
    if (
      previousBundleGraphResult == null ||
      previousBundleGraphResult?.bundlerHash !== bundlerHash
    ) {
      graph.safeToIncrementallyBundle = false;
    }

    let internalBundleGraph;

    let logger = new PluginLogger({origin: name});

    let mutableBundleGraph;
    try {
      if (graph.safeToIncrementallyBundle) {
        internalBundleGraph = nullthrows(previousBundleGraphResult).bundleGraph;
        for (let changedAsset of changedAssets.values()) {
          internalBundleGraph.updateAsset(changedAsset);
        }
        mutableBundleGraph = new MutableBundleGraph(
          internalBundleGraph,
          this.options,
        );
      } else {
        internalBundleGraph = InternalBundleGraph.fromAssetGraph(graph);
        invariant(internalBundleGraph != null); // ensures the graph was created

        // $FlowFixMe
        await dumpGraphToGraphViz(internalBundleGraph._graph, 'before_bundle');
        mutableBundleGraph = new MutableBundleGraph(
          internalBundleGraph,
          this.options,
        );

        // this the normal bundle workflow (bundle, optimizing, run-times, naming)
        await bundler.bundle({
          bundleGraph: mutableBundleGraph,
          config: this.configs.get(plugin.name)?.result,
          options: this.pluginOptions,
          logger,
        });

        if (this.pluginOptions.mode === 'production') {
          try {
            await bundler.optimize({
              bundleGraph: mutableBundleGraph,
              config: this.configs.get(plugin.name)?.result,
              options: this.pluginOptions,
              logger,
            });
          } catch (e) {
            throw new ThrowableDiagnostic({
              diagnostic: errorToDiagnostic(e, {
                origin: name,
              }),
            });
          } finally {
            await dumpGraphToGraphViz(
              // $FlowFixMe[incompatible-call]
              internalBundleGraph._graph,
              'after_optimize',
            );
          }
        }
      }
    } catch (e) {
      throw new ThrowableDiagnostic({
        diagnostic: errorToDiagnostic(e, {
          origin: name,
        }),
      });
    } finally {
      invariant(internalBundleGraph != null); // ensures the graph was created
      // $FlowFixMe[incompatible-call]
      await dumpGraphToGraphViz(internalBundleGraph._graph, 'after_bundle');
    }

    // Add dev dependency for the bundler. This must be done AFTER running it due to
    // the potential for lazy require() that aren't executed until the request runs.
    let devDepRequest = await createDevDependency(
      {
        specifier: name,
        resolveFrom,
      },
      this.previousDevDeps,
      this.options,
    );
    await this.runDevDepRequest(devDepRequest);

    await this.nameBundles(internalBundleGraph);

    let changedAssets = await applyRuntimes({
      bundleGraph: internalBundleGraph,
      api: this.api,
      config: this.config,
      options: this.options,
      optionsRef: this.optionsRef,
      pluginOptions: this.pluginOptions,
      previousDevDeps: this.previousDevDeps,
      devDepRequests: this.devDepRequests,
      configs: this.configs,
    });

    await dumpGraphToGraphViz(
      // $FlowFixMe
      internalBundleGraph._graph,
      'after_runtimes',
      bundleGraphEdgeTypes,
    );

    // Store the serialized bundle graph in an in memory cache so that we avoid serializing it
    // many times to send to each worker, and in build mode, when writing to cache on shutdown.
    // Also, pre-compute the hashes for each bundle so they are only computed once and shared between workers.
    internalBundleGraph.getBundleGraphHash();
    cacheSerializedObject(internalBundleGraph);

    // Recompute the cache key to account for new dev dependencies and invalidations.
<<<<<<< HEAD
    let {cacheKey: updatedCacheKey} = await this.getHashes(graph);
    let result = {
      bundleGraph: internalBundleGraph,
      bundlerHash,
    };
    this.api.storeResult(result, updatedCacheKey);
    return result;
=======
    cacheKey = await this.getCacheKey(graph);
    this.api.storeResult(
      {
        bundleGraph: internalBundleGraph,
        changedAssets: new Map(),
      },
      cacheKey,
    );

    return {
      bundleGraph: internalBundleGraph,
      changedAssets,
    };
>>>>>>> aafc318d
  }

  async getHashes(
    assetGraph: AssetGraph,
  ): Promise<{|
    cacheKey: string,
    bundlerHash: string,
  |}> {
    // BundleGraphRequest needs hashes based on content (for quick retrieval)
    // and not-based on content (determine if the environment / config
    // changes that violate incremental bundling).
    let configs = (
      await Promise.all(
        [...this.configs].map(([pluginName, config]) =>
          getConfigHash(config, pluginName, this.options),
        ),
      )
    ).join('');

    let devDepRequests = [...this.devDepRequests.values()]
      .map(d => d.hash)
      .join('');

    let invalidations = await getInvalidationHash(
      this.api.getInvalidations(),
      this.options,
    );
    let plugin = await this.config.getBundler();

<<<<<<< HEAD
    return {
      cacheKey: hashString(
        PARCEL_VERSION +
          assetGraph.getHash() +
          configs +
          devDepRequests +
          invalidations,
      ),
      bundlerHash: hashString(PARCEL_VERSION + plugin.name + configs),
    };
=======
    return hashString(
      PARCEL_VERSION +
        assetGraph.getHash() +
        configs +
        devDepRequests +
        invalidations +
        this.options.mode,
    );
>>>>>>> aafc318d
  }

  async nameBundles(bundleGraph: InternalBundleGraph): Promise<void> {
    let namers = await this.config.getNamers();
    // inline bundles must still be named so the PackagerRunner
    // can match them to the correct packager/optimizer plugins.
    let bundles = bundleGraph.getBundles({includeInline: true});
    await Promise.all(
      bundles.map(bundle => this.nameBundle(namers, bundle, bundleGraph)),
    );

    // Add dev deps for namers, AFTER running them to account for lazy require().
    for (let namer of namers) {
      let devDepRequest = await createDevDependency(
        {
          specifier: namer.name,
          resolveFrom: namer.resolveFrom,
        },
        this.previousDevDeps,
        this.options,
      );
      await this.runDevDepRequest(devDepRequest);
    }

    let bundleNames = bundles.map(b =>
      joinProjectPath(b.target.distDir, nullthrows(b.name)),
    );
    assert.deepEqual(
      bundleNames,
      unique(bundleNames),
      'Bundles must have unique names',
    );
  }

  async nameBundle(
    namers: Array<LoadedPlugin<Namer<mixed>>>,
    internalBundle: InternalBundle,
    internalBundleGraph: InternalBundleGraph,
  ): Promise<void> {
    let bundle = Bundle.get(internalBundle, internalBundleGraph, this.options);
    let bundleGraph = new BundleGraph<IBundle>(
      internalBundleGraph,
      NamedBundle.get.bind(NamedBundle),
      this.options,
    );

    for (let namer of namers) {
      try {
        let name = await namer.plugin.name({
          bundle,
          bundleGraph,
          config: this.configs.get(namer.name)?.result,
          options: this.pluginOptions,
          logger: new PluginLogger({origin: namer.name}),
        });

        if (name != null) {
          internalBundle.name = name;
          let {hashReference} = internalBundle;
          internalBundle.displayName = name.includes(hashReference)
            ? name.replace(hashReference, '[hash]')
            : name;

          return;
        }
      } catch (e) {
        throw new ThrowableDiagnostic({
          diagnostic: errorToDiagnostic(e, {
            origin: namer.name,
          }),
        });
      }
    }

    throw new Error('Unable to name bundle');
  }
}<|MERGE_RESOLUTION|>--- conflicted
+++ resolved
@@ -5,11 +5,7 @@
 import type ParcelConfig, {LoadedPlugin} from '../ParcelConfig';
 import type {StaticRunOpts, RunAPI} from '../RequestTracker';
 import type {
-<<<<<<< HEAD
-  Asset as InternalAsset,
-=======
   Asset,
->>>>>>> aafc318d
   Bundle as InternalBundle,
   Config,
   DevDepRequest,
@@ -61,7 +57,7 @@
 
 type BundleGraphRequestInput = {|
   assetGraph: AssetGraph,
-  changedAssets: Map<string, InternalAsset>,
+  changedAssets: Map<string, Asset>,
   previousAssetGraphHash: ?string,
   optionsRef: SharedReference,
 |};
@@ -79,11 +75,7 @@
 type BundleGraphRequest = {|
   id: string,
   +type: 'bundle_graph_request',
-<<<<<<< HEAD
-  run: RunInput => Async<BundleGraphRequestResult>,
-=======
   run: RunInput => Async<BundleGraphResult>,
->>>>>>> aafc318d
   input: BundleGraphRequestInput,
 |};
 type BundleGraphRequestResult = {|
@@ -189,7 +181,6 @@
     await runDevDepRequest(this.api, devDepRequest);
   }
 
-<<<<<<< HEAD
   async bundle({
     graph,
     previousAssetGraphHash,
@@ -197,11 +188,8 @@
   }: {|
     graph: AssetGraph,
     previousAssetGraphHash: ?string,
-    changedAssets: Map<string, InternalAsset>,
-  |}): Promise<BundleGraphRequestResult> {
-=======
-  async bundle(graph: AssetGraph): Promise<BundleGraphResult> {
->>>>>>> aafc318d
+    changedAssets: Map<string, Asset>,
+  |}): Promise<BundleGraphResult> {
     report({
       type: 'buildProgress',
       phase: 'bundling',
@@ -344,7 +332,7 @@
 
     await this.nameBundles(internalBundleGraph);
 
-    let changedAssets = await applyRuntimes({
+    await applyRuntimes({
       bundleGraph: internalBundleGraph,
       api: this.api,
       config: this.config,
@@ -370,29 +358,17 @@
     cacheSerializedObject(internalBundleGraph);
 
     // Recompute the cache key to account for new dev dependencies and invalidations.
-<<<<<<< HEAD
     let {cacheKey: updatedCacheKey} = await this.getHashes(graph);
     let result = {
       bundleGraph: internalBundleGraph,
+      changedAssets: new Map(),
       bundlerHash,
     };
     this.api.storeResult(result, updatedCacheKey);
-    return result;
-=======
-    cacheKey = await this.getCacheKey(graph);
-    this.api.storeResult(
-      {
-        bundleGraph: internalBundleGraph,
-        changedAssets: new Map(),
-      },
-      cacheKey,
-    );
-
     return {
       bundleGraph: internalBundleGraph,
       changedAssets,
     };
->>>>>>> aafc318d
   }
 
   async getHashes(
@@ -422,27 +398,17 @@
     );
     let plugin = await this.config.getBundler();
 
-<<<<<<< HEAD
     return {
       cacheKey: hashString(
         PARCEL_VERSION +
           assetGraph.getHash() +
           configs +
           devDepRequests +
-          invalidations,
+          invalidations +
+          this.options.mode,
       ),
       bundlerHash: hashString(PARCEL_VERSION + plugin.name + configs),
     };
-=======
-    return hashString(
-      PARCEL_VERSION +
-        assetGraph.getHash() +
-        configs +
-        devDepRequests +
-        invalidations +
-        this.options.mode,
-    );
->>>>>>> aafc318d
   }
 
   async nameBundles(bundleGraph: InternalBundleGraph): Promise<void> {
