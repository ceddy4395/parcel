// @flow strict-local

import type {Bundle as IBundle, Namer} from '@parcel/types';
import type {SharedReference} from '@parcel/workers';
import type ParcelConfig, {LoadedPlugin} from '../ParcelConfig';
import type {StaticRunOpts, RunAPI} from '../RequestTracker';
import type {
  Asset,
  Bundle as InternalBundle,
  Config,
  DevDepRequest,
  ParcelOptions,
} from '../types';
import type {ConfigAndCachePath} from './ParcelConfigRequest';

import invariant from 'assert';
import assert from 'assert';
import path from 'path';
import nullthrows from 'nullthrows';
import {PluginLogger} from '@parcel/logger';
import ThrowableDiagnostic, {errorToDiagnostic} from '@parcel/diagnostic';
import AssetGraph from '../AssetGraph';
import BundleGraph from '../public/BundleGraph';
import InternalBundleGraph from '../BundleGraph';
import MutableBundleGraph from '../public/MutableBundleGraph';
import {Bundle, NamedBundle} from '../public/Bundle';
import {report} from '../ReporterRunner';
import dumpGraphToGraphViz from '../dumpGraphToGraphViz';
import {unique, hashObject} from '@parcel/utils';
import {hashString} from '@parcel/hash';
import PluginOptions from '../public/PluginOptions';
import applyRuntimes from '../applyRuntimes';
import {PARCEL_VERSION} from '../constants';
import {optionsProxy} from '../utils';
import createParcelConfigRequest, {
  getCachedParcelConfig,
} from './ParcelConfigRequest';
import {
  createDevDependency,
  getDevDepRequests,
  invalidateDevDeps,
  runDevDepRequest,
} from './DevDepRequest';
import {getInvalidationHash} from '../assetUtils';
import {createConfig} from '../InternalConfig';
import {
  loadPluginConfig,
  runConfigRequest,
  getConfigHash,
  type PluginWithLoadConfig,
} from './ConfigRequest';
import {cacheSerializedObject, deserializeToCache} from '../serializer';

type BundleGraphRequestInput = {|
  assetGraph: AssetGraph,
  optionsRef: SharedReference,
  changedAssets: Map<string, Asset>,
  previousAssetGraphHash: ?string,
  assetGraphTransformationSubGraph: AssetGraph,
|};

type BundleGraphRequestResult = {|
  bundleGraph: InternalBundleGraph,
  bundlerHash: string,
|};

type RunInput = {|
  input: BundleGraphRequestInput,
  ...StaticRunOpts,
|};

type BundleGraphRequest = {|
  id: string,
  +type: 'bundle_graph_request',
  run: RunInput => Promise<BundleGraphRequestResult>,
  input: BundleGraphRequestInput,
|};

export default function createBundleGraphRequest(
  input: BundleGraphRequestInput,
): BundleGraphRequest {
  return {
    type: 'bundle_graph_request',
    id: 'BundleGraph:' + input.assetGraph.getHash(),
    run: async input => {
      let configResult = nullthrows(
        await input.api.runRequest<null, ConfigAndCachePath>(
          createParcelConfigRequest(),
        ),
      );
      let parcelConfig = getCachedParcelConfig(configResult, input.options);

      let {devDeps, invalidDevDeps} = await getDevDepRequests(input.api);
      invalidateDevDeps(invalidDevDeps, input.options, parcelConfig);

      let builder = new BundlerRunner(input, parcelConfig, devDeps);
      //if flag and subgraphs then update instead of bundle
      return builder.bundle({
        graph: input.input.assetGraph,
        previousAssetGraphHash: input.input.previousAssetGraphHash,
        assetGraphTransformationSubGraph:
          input.input.assetGraphTransformationSubGraph,
        changedAssets: input.input.changedAssets,
      });
    },
    input,
  };
}

class BundlerRunner {
  options: ParcelOptions;
  optionsRef: SharedReference;
  config: ParcelConfig;
  pluginOptions: PluginOptions;
  api: RunAPI;
  previousDevDeps: Map<string, string>;
  devDepRequests: Map<string, DevDepRequest>;
  configs: Map<string, Config>;

  constructor(
    {input, api, options}: RunInput,
    config: ParcelConfig,
    previousDevDeps: Map<string, string>,
  ) {
    this.options = options;
    this.api = api;
    this.optionsRef = input.optionsRef;
    this.config = config;
    this.previousDevDeps = previousDevDeps;
    this.devDepRequests = new Map();
    this.configs = new Map();
    this.pluginOptions = new PluginOptions(
      optionsProxy(this.options, api.invalidateOnOptionChange),
    );
  }

  async loadConfigs() {
    // Load all configs up front so we can use them in the cache key
    let bundler = await this.config.getBundler();
    await this.loadConfig(bundler);

    let namers = await this.config.getNamers();
    for (let namer of namers) {
      await this.loadConfig(namer);
    }

    let runtimes = await this.config.getRuntimes();
    for (let runtime of runtimes) {
      await this.loadConfig(runtime);
    }
  }

  async loadConfig<T: PluginWithLoadConfig>(plugin: LoadedPlugin<T>) {
    let config = createConfig({
      plugin: plugin.name,
      searchPath: path.join(this.options.projectRoot, 'index'),
    });

    await loadPluginConfig(plugin, config, this.options);
    await runConfigRequest(this.api, config);
    for (let devDep of config.devDeps) {
      let devDepRequest = await createDevDependency(
        devDep,
        plugin,
        this.previousDevDeps,
        this.options,
      );
      await this.runDevDepRequest(devDepRequest);
    }

    this.configs.set(plugin.name, config);
  }

  async runDevDepRequest(devDepRequest: DevDepRequest) {
    let {moduleSpecifier, resolveFrom} = devDepRequest;
    let key = `${moduleSpecifier}:${resolveFrom}`;
    this.devDepRequests.set(key, devDepRequest);
    await runDevDepRequest(this.api, devDepRequest);
  }

  async bundle({
    graph,
    previousAssetGraphHash,
    assetGraphTransformationSubGraph,
    changedAssets,
  }: {|
    graph: AssetGraph,
    previousAssetGraphHash: ?string,
    assetGraphTransformationSubGraph: AssetGraph,
    changedAssets: Map<string, Asset>,
  |}): Promise<BundleGraphRequestResult> {
    report({
      type: 'buildProgress',
      phase: 'bundling',
    });
    let shouldForceFullBundle = false;

    await this.loadConfigs();

    let plugin = await await this.config.getBundler();
    let {plugin: bundler, name, resolveFrom} = plugin;
    let bundlerHash = this.getBundlerHash();

    let cacheKey = await this.getCacheKey(graph);

    // Check if the cacheKey matches the one already stored in the graph.
    // This can save time deserializing from cache if the graph is already in memory.
    // This will only happen in watch mode. In this case, serialization will occur once
    // when sending the bundle graph to workers, and again on shutdown when writing to cache.
    let previousResult = await this.api.getPreviousResult(cacheKey);
    if (previousResult != null) {
      // No need to call api.storeResult here because it's already the request result.
      return previousResult;
    }

    // Otherwise, check the cache in case the cache key has already been written to disk.
    if (!this.options.shouldDisableCache) {
      let cached = await this.options.cache.getBuffer(cacheKey);
      if (cached != null) {
        // Deserialize, and store the original buffer in an in memory cache so we avoid
        // re-serializing it when sending to workers, and in build mode, when writing to cache on shutdown.
        let graph = deserializeToCache(cached);
        this.api.storeResult(graph, cacheKey);
        return graph;
      }
    }

    // TODO : determine if cache is disabled, would this prevent incremental bundling as it relies on the cache?
    let cachedBundleGraph: ?BundleGraphRequestResult;
    if (
      previousAssetGraphHash != null &&
      this.options.shouldIncrementallyBundle
    ) {
      cachedBundleGraph = await this.api.getRequestResult<BundleGraphRequestResult>(
        'BundleGraph:' + previousAssetGraphHash,
      );
    }

    if (
      previousAssetGraphHash != null &&
      this.pluginOptions.mode !== 'production'
    ) {
      cachedBundleGraph = await this.api.getRequestResult<BundleGraphRequestResult>(
        'BundleGraph:' + previousAssetGraphHash,
      );

      // should re-bundle if using a different bundle from previously
      if (cachedBundleGraph?.bundlerHash !== bundlerHash) {
        shouldForceFullBundle = true;
      }
    }

    let logger = new PluginLogger({origin: this.config.getBundlerName()});

    let internalBundleGraph: InternalBundleGraph;
    let mutableBundleGraph;
    try {
      if (
        !shouldForceFullBundle &&
        assetGraphTransformationSubGraph.nodes.size > 1 && // if only the root, no assets changed
        cachedBundleGraph?.bundleGraph != null &&
        this.options.shouldIncrementallyBundle
      ) {
        internalBundleGraph = cachedBundleGraph.bundleGraph;
        await dumpGraphToGraphViz(
          internalBundleGraph._graph,
          'before_bundler_update',
        );
        let transformationSubGraph = InternalBundleGraph.fromAssetGraph(
          assetGraphTransformationSubGraph,
        );

        internalBundleGraph.merge(transformationSubGraph);
        await dumpGraphToGraphViz(
          internalBundleGraph._graph,
          'bundle_bundler_update_after_merge',
        );

        await bundler.update({
          bundleGraph: internalBundleGraph,
          config: this.configs.get(plugin.name)?.result,
          options: this.pluginOptions,
          assetGraphTransformationSubGraph: transformationSubGraph, // TODO: need to be public facing asset graph
          changedAssets,
        });
      } else {
        internalBundleGraph = InternalBundleGraph.fromAssetGraph(graph);
        await dumpGraphToGraphViz(
          internalBundleGraph._graph,
          'before_bundler_bundle',
        );

        mutableBundleGraph = new MutableBundleGraph(
          internalBundleGraph,
          this.options,
        );
        await bundler.bundle({
          bundleGraph: mutableBundleGraph,
          config: this.configs.get(plugin.name)?.result,
          options: this.pluginOptions,
          logger,
        });
      }
    } catch (e) {
      throw new ThrowableDiagnostic({
        diagnostic: errorToDiagnostic(e, {
          origin: this.config.getBundlerName(),
        }),
      });
    } finally {
      invariant(internalBundleGraph != null);
      await dumpGraphToGraphViz(internalBundleGraph._graph, 'after_bundler');
    }

    if (this.pluginOptions.mode === 'production') {
      try {
        await bundler.optimize({
          bundleGraph: mutableBundleGraph,
          config: this.configs.get(plugin.name)?.result,
          options: this.pluginOptions,
          logger,
        });
      } catch (e) {
        throw new ThrowableDiagnostic({
          diagnostic: errorToDiagnostic(e, {
            origin: this.config.getBundlerName(),
          }),
        });
      } finally {
        await dumpGraphToGraphViz(internalBundleGraph._graph, 'after_optimize');
      }
    }

    // Add dev dependency for the bundler. This must be done AFTER running it due to
    // the potential for lazy require() that aren't executed until the request runs.
    let devDepRequest = await createDevDependency(
      {
        moduleSpecifier: name,
        resolveFrom,
      },
      plugin,
      this.previousDevDeps,
      this.options,
    );
    await this.runDevDepRequest(devDepRequest);

    await this.nameBundles(internalBundleGraph);

    await applyRuntimes({
      bundleGraph: internalBundleGraph,
      api: this.api,
      config: this.config,
      options: this.options,
      optionsRef: this.optionsRef,
      pluginOptions: this.pluginOptions,
      previousDevDeps: this.previousDevDeps,
      devDepRequests: this.devDepRequests,
      configs: this.configs,
    });
<<<<<<< HEAD
=======
    // $FlowFixMe
>>>>>>> 4c105e8a
    await dumpGraphToGraphViz(internalBundleGraph._graph, 'after_runtimes');

    // Store the serialized bundle graph in an in memory cache so that we avoid serializing it
    // many times to send to each worker, and in build mode, when writing to cache on shutdown.
    // Also, pre-compute the hashes for each bundle so they are only computed once and shared between workers.
    internalBundleGraph.getBundleGraphHash();
    cacheSerializedObject(internalBundleGraph);

    // Recompute the cache key to account for new dev dependencies and invalidations.
    cacheKey = await this.getCacheKey(graph);

    let result = {
      bundleGraph: internalBundleGraph,
      bundlerHash,
    };
    this.api.storeResult(result, cacheKey);
    return result;
  }

  getBundlerHash(): string {
    return hashObject({
      bundlerName: this.config.getBundlerName(),
      config: this.configs.get(this.config.getBundlerName())?.result,
    });
  }

  async getCacheKey(assetGraph: AssetGraph): Promise<string> {
    let configs = [...this.configs]
      .map(([pluginName, config]) =>
        getConfigHash(config, pluginName, this.options),
      )
      .join('');
    let devDepRequests = [...this.devDepRequests.values()]
      .map(d => d.hash)
      .join('');
    let invalidations = await getInvalidationHash(
      this.api.getInvalidations(),
      this.options,
    );

    return hashString(
      PARCEL_VERSION +
        assetGraph.getHash() +
        configs +
        devDepRequests +
        invalidations,
    );
  }

  async nameBundles(bundleGraph: InternalBundleGraph): Promise<void> {
    let namers = await this.config.getNamers();
    let bundles = bundleGraph.getBundles();
    await Promise.all(
      bundles.map(bundle => this.nameBundle(namers, bundle, bundleGraph)),
    );

    // Add dev deps for namers, AFTER running them to account for lazy require().
    for (let namer of namers) {
      let devDepRequest = await createDevDependency(
        {
          moduleSpecifier: namer.name,
          resolveFrom: namer.resolveFrom,
        },
        namer,
        this.previousDevDeps,
        this.options,
      );
      await this.runDevDepRequest(devDepRequest);
    }

    let bundleNames = bundles.map(b =>
      path.join(b.target.distDir, nullthrows(b.name)),
    );
    assert.deepEqual(
      bundleNames,
      unique(bundleNames),
      'Bundles must have unique names',
    );
  }

  async nameBundle(
    namers: Array<LoadedPlugin<Namer>>,
    internalBundle: InternalBundle,
    internalBundleGraph: InternalBundleGraph,
  ): Promise<void> {
    let bundle = Bundle.get(internalBundle, internalBundleGraph, this.options);
    let bundleGraph = new BundleGraph<IBundle>(
      internalBundleGraph,
      NamedBundle.get,
      this.options,
    );

    for (let namer of namers) {
      try {
        let name = await namer.plugin.name({
          bundle,
          bundleGraph,
          config: this.configs.get(namer.name)?.result,
          options: this.pluginOptions,
          logger: new PluginLogger({origin: namer.name}),
        });

        if (name != null) {
          internalBundle.name = name;
          let {hashReference} = internalBundle;
          internalBundle.displayName = name.includes(hashReference)
            ? name.replace(hashReference, '[hash]')
            : name;

          return;
        }
      } catch (e) {
        throw new ThrowableDiagnostic({
          diagnostic: errorToDiagnostic(e, {
            origin: namer.name,
          }),
        });
      }
    }

    throw new Error('Unable to name bundle');
  }
}<|MERGE_RESOLUTION|>--- conflicted
+++ resolved
@@ -357,10 +357,7 @@
       devDepRequests: this.devDepRequests,
       configs: this.configs,
     });
-<<<<<<< HEAD
-=======
-    // $FlowFixMe
->>>>>>> 4c105e8a
+
     await dumpGraphToGraphViz(internalBundleGraph._graph, 'after_runtimes');
 
     // Store the serialized bundle graph in an in memory cache so that we avoid serializing it
