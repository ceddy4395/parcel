// @flow strict-local
import type {Diagnostic} from '@parcel/diagnostic';
import type {
  Async,
  FileCreateInvalidation,
  FilePath,
  Resolver,
} from '@parcel/types';
import type {StaticRunOpts} from '../RequestTracker';
import type {
  AssetGroup,
  Config,
  Dependency,
  DevDepRequest,
  ParcelOptions,
} from '../types';
import type {ConfigAndCachePath} from './ParcelConfigRequest';

import ThrowableDiagnostic, {
  convertSourceLocationToHighlight,
  errorToDiagnostic,
  md,
} from '@parcel/diagnostic';
import {PluginLogger} from '@parcel/logger';
import nullthrows from 'nullthrows';
import path from 'path';
import {normalizePath} from '@parcel/utils';
import {report} from '../ReporterRunner';
import {getPublicDependency} from '../public/Dependency';
import PluginOptions from '../public/PluginOptions';
import ParcelConfig from '../ParcelConfig';
import createParcelConfigRequest, {
  getCachedParcelConfig,
} from './ParcelConfigRequest';
import {invalidateOnFileCreateToInternal} from '../utils';
import {
  fromProjectPath,
  fromProjectPathRelative,
  toProjectPath,
  toProjectPathUnsafe,
} from '../projectPath';
import {createBuildCache} from '../buildCache';
import type {LoadedPlugin} from '../ParcelConfig';
import {createConfig} from '../InternalConfig';
import {loadPluginConfig, runConfigRequest} from './ConfigRequest';
import {
  createDevDependency,
  getDevDepRequests,
  invalidateDevDeps,
  runDevDepRequest,
} from './DevDepRequest';
import {tracer, PluginTracer} from '@parcel/profiler';
import {Dependency as DbDependency, Asset as DbAsset} from '@parcel/rust';

export type PathRequest = {|
  id: string,
  +type: 'path_request',
  run: (RunOpts<?AssetGroup>) => Async<?AssetGroup>,
  input: PathRequestInput,
|};

export type PathRequestInput = {|
  dependency: Dependency,
  name: string,
|};

type RunOpts<TResult> = {|
  input: PathRequestInput,
  ...StaticRunOpts<TResult>,
|};

const type = 'path_request';
const PIPELINE_REGEX = /^([a-z0-9-]+?):(.*)$/i;

export default function createPathRequest(
  input: PathRequestInput,
): PathRequest {
  return {
    id: String(input.dependency) + ':' + input.name,
    type,
    run,
    input,
  };
}

async function run({input, api, options}) {
  let configResult = nullthrows(
    await api.runRequest<null, ConfigAndCachePath>(createParcelConfigRequest()),
  );
  let config = getCachedParcelConfig(configResult, options);
  let {devDeps, invalidDevDeps} = await getDevDepRequests(api);
  invalidateDevDeps(invalidDevDeps, options, config);
  let resolverRunner = new ResolverRunner({
    options,
    config,
    previousDevDeps: devDeps,
  });
  let result: ResolverResult = await resolverRunner.resolve(input.dependency);

  if (result.invalidateOnEnvChange) {
    for (let env of result.invalidateOnEnvChange) {
      api.invalidateOnEnvChange(env);
    }
  }

  if (result.invalidateOnFileCreate) {
    for (let file of result.invalidateOnFileCreate) {
      api.invalidateOnFileCreate(
        invalidateOnFileCreateToInternal(options.projectRoot, file),
      );
    }
  }

  if (result.invalidateOnFileChange) {
    for (let filePath of result.invalidateOnFileChange) {
      let pp = toProjectPath(options.projectRoot, filePath);
      api.invalidateOnFileUpdate(pp);
      api.invalidateOnFileDelete(pp);
    }
  }

  for (let config of resolverRunner.configs.values()) {
    await runConfigRequest(api, config);
  }

  for (let devDepRequest of resolverRunner.devDepRequests.values()) {
    await runDevDepRequest(api, devDepRequest);
  }

  if (result.assetGroup) {
    api.invalidateOnFileDelete(result.assetGroup.filePath);
    return result.assetGroup;
  }

  if (result.diagnostics && result.diagnostics.length > 0) {
    let err = new ThrowableDiagnostic({diagnostic: result.diagnostics});
    // $FlowFixMe[prop-missing]
    err.code = 'MODULE_NOT_FOUND';
    throw err;
  }
}

type ResolverRunnerOpts = {|
  config: ParcelConfig,
  options: ParcelOptions,
  previousDevDeps: Map<string, string>,
|};

type ResolverResult = {|
  assetGroup: ?AssetGroup,
  invalidateOnFileCreate?: Array<FileCreateInvalidation>,
  invalidateOnFileChange?: Array<FilePath>,
  invalidateOnEnvChange?: Array<string>,
  diagnostics?: Array<Diagnostic>,
|};

const configCache = createBuildCache();

export class ResolverRunner {
  config: ParcelConfig;
  options: ParcelOptions;
  pluginOptions: PluginOptions;
  previousDevDeps: Map<string, string>;
  devDepRequests: Map<string, DevDepRequest>;
  configs: Map<string, Config>;

  constructor({config, options, previousDevDeps}: ResolverRunnerOpts) {
    this.config = config;
    this.options = options;
    this.pluginOptions = new PluginOptions(this.options);
    this.previousDevDeps = previousDevDeps;
    this.devDepRequests = new Map();
    this.configs = new Map();
  }

  async getDiagnostic(
    dependency: PublicDependency,
    message: string,
  ): Async<Diagnostic> {
    let diagnostic: Diagnostic = {
      message,
      origin: '@parcel/core',
    };

    if (dependency.loc && dependency.sourcePath != null) {
      diagnostic.codeFrames = [
        {
          filePath: dependency.sourcePath,
          code: await this.options.inputFS.readFile(
            dependency.sourcePath,
            'utf8',
          ),
          codeHighlights: dependency.loc
            ? [convertSourceLocationToHighlight(dependency.loc)]
            : [],
        },
      ];
    }

    return diagnostic;
  }

  async loadConfigs(
    resolvers: Array<LoadedPlugin<Resolver<mixed>>>,
  ): Promise<void> {
    for (let plugin of resolvers) {
      // Only load config for a plugin once per build.
      let config = configCache.get(plugin.name);
      if (!config && plugin.plugin.loadConfig != null) {
        config = createConfig({
          db: this.options.db,
          plugin: plugin.name,
          searchPath: toProjectPathUnsafe('index'),
        });

        await loadPluginConfig(plugin, config, this.options);
        configCache.set(plugin.name, config);
        this.configs.set(plugin.name, config);
      }

      if (config) {
        for (let devDep of config.devDeps) {
          let devDepRequest = await createDevDependency(
            devDep,
            this.previousDevDeps,
            this.options,
          );
          this.runDevDepRequest(devDepRequest);
        }

        this.configs.set(plugin.name, config);
      }
    }
  }

  runDevDepRequest(devDepRequest: DevDepRequest) {
    let {specifier, resolveFrom} = devDepRequest;
    let key = `${specifier}:${fromProjectPathRelative(resolveFrom)}`;
    this.devDepRequests.set(key, devDepRequest);
  }

  async resolve(dependency: Dependency): Promise<ResolverResult> {
<<<<<<< HEAD
    let internalDep = DbDependency.get(this.options.db, dependency);
    let dep = new PublicDependency(dependency, this.options);
=======
    let dep = getPublicDependency(dependency, this.options);
>>>>>>> 375a2e51
    report({
      type: 'buildProgress',
      phase: 'resolving',
      dependency: dep,
    });

    let resolvers = await this.config.getResolvers();
    await this.loadConfigs(resolvers);

    let pipeline;
    let specifier;
    let validPipelines = new Set(this.config.getNamedPipelines());
    let match = dep.specifier.match(PIPELINE_REGEX);
    if (
      match &&
      // Don't consider absolute paths. Absolute paths are only supported for entries,
      // and include e.g. `C:\` on Windows, conflicting with pipelines.
      !path.isAbsolute(dep.specifier)
    ) {
      [, pipeline, specifier] = match;
      if (!validPipelines.has(pipeline)) {
        // This may be a url protocol or scheme rather than a pipeline, such as
        // `url('http://example.com/foo.png')`. Pass it to resolvers to handle.
        specifier = dep.specifier;
        pipeline = null;
      }
    } else {
      specifier = dep.specifier;
    }

    // Entrypoints, convert ProjectPath in module specifier to absolute path
    if (dep.resolveFrom == null) {
      specifier = path.join(this.options.projectRoot, specifier);
    }
    let diagnostics: Array<Diagnostic> = [];
    let invalidateOnFileCreate = [];
    let invalidateOnFileChange = [];
    let invalidateOnEnvChange = [];
    for (let resolver of resolvers) {
      let measurement;
      try {
        measurement = tracer.createMeasurement(
          resolver.name,
          'resolve',
          specifier,
        );
        let result = await resolver.plugin.resolve({
          specifier,
          pipeline,
          dependency: dep,
          options: this.pluginOptions,
          logger: new PluginLogger({origin: resolver.name}),
          tracer: new PluginTracer({
            origin: resolver.name,
            category: 'resolver',
          }),
          config: this.configs.get(resolver.name)?.result,
        });
        measurement && measurement.end();

        if (result) {
          if (result.meta) {
            internalDep.resolverMeta = result.meta;
            internalDep.meta = {
              ...internalDep.meta,
              ...result.meta,
            };
          }

          if (result.priority != null) {
            internalDep.priority = result.priority;
          }

          if (result.invalidateOnEnvChange) {
            invalidateOnEnvChange.push(...result.invalidateOnEnvChange);
          }

          if (result.invalidateOnFileCreate) {
            invalidateOnFileCreate.push(...result.invalidateOnFileCreate);
          }

          if (result.invalidateOnFileChange) {
            invalidateOnFileChange.push(...result.invalidateOnFileChange);
          }

          if (result.isExcluded) {
            return {
              assetGroup: null,
              invalidateOnFileCreate,
              invalidateOnFileChange,
              invalidateOnEnvChange,
            };
          }

          if (result.filePath != null) {
            let resultFilePath = result.filePath;
            if (!path.isAbsolute(resultFilePath)) {
              throw new Error(
                md`Resolvers must return an absolute path, ${resolver.name} returned: ${resultFilePath}`,
              );
            }

            return {
              assetGroup: {
                canDefer: result.canDefer,
                filePath: toProjectPath(
                  this.options.projectRoot,
                  resultFilePath,
                ),
                query: result.query?.toString(),
                sideEffects: result.sideEffects,
                code: result.code,
                env: dep.env.id,
                pipeline:
                  result.pipeline === undefined
                    ? pipeline ?? dep.pipeline
                    : result.pipeline,
                isURL: dep.specifierType === 'url',
              },
              invalidateOnFileCreate,
              invalidateOnFileChange,
              invalidateOnEnvChange,
            };
          }

          if (result.diagnostics) {
            let errorDiagnostic = errorToDiagnostic(
              new ThrowableDiagnostic({diagnostic: result.diagnostics}),
              {
                origin: resolver.name,
                filePath: specifier,
              },
            );
            diagnostics.push(...errorDiagnostic);
          }
        }
      } catch (e) {
        console.log(e);
        // Add error to error map, we'll append these to the standard error if we can't resolve the asset
        let errorDiagnostic = errorToDiagnostic(e, {
          origin: resolver.name,
          filePath: specifier,
        });
        if (Array.isArray(errorDiagnostic)) {
          diagnostics.push(...errorDiagnostic);
        } else {
          diagnostics.push(errorDiagnostic);
        }

        break;
      } finally {
        measurement && measurement.end();

        // Add dev dependency for the resolver. This must be done AFTER running it due to
        // the potential for lazy require() that aren't executed until the request runs.
        let devDepRequest = await createDevDependency(
          {
            specifier: resolver.name,
            resolveFrom: resolver.resolveFrom,
          },
          this.previousDevDeps,
          this.options,
        );
        this.runDevDepRequest(devDepRequest);
      }
    }

    if (dep.isOptional) {
      return {
        assetGroup: null,
        invalidateOnFileCreate,
        invalidateOnFileChange,
        invalidateOnEnvChange,
      };
    }

    let resolveFrom =
      internalDep.resolveFrom ??
      (internalDep.sourceAssetId != null
        ? DbAsset.get(this.options.db, internalDep.sourceAssetId).filePath
        : null);
    let dir =
      resolveFrom != null
        ? normalizePath(fromProjectPathRelative(resolveFrom))
        : '';

    let diagnostic = await this.getDiagnostic(
      dep,
      md`Failed to resolve '${dep.specifier}' ${dir ? `from '${dir}'` : ''}`,
    );

    diagnostics.unshift(diagnostic);

    return {
      assetGroup: null,
      invalidateOnFileCreate,
      invalidateOnFileChange,
      invalidateOnEnvChange,
      diagnostics,
    };
  }
}<|MERGE_RESOLUTION|>--- conflicted
+++ resolved
@@ -240,12 +240,8 @@
   }
 
   async resolve(dependency: Dependency): Promise<ResolverResult> {
-<<<<<<< HEAD
     let internalDep = DbDependency.get(this.options.db, dependency);
-    let dep = new PublicDependency(dependency, this.options);
-=======
     let dep = getPublicDependency(dependency, this.options);
->>>>>>> 375a2e51
     report({
       type: 'buildProgress',
       phase: 'resolving',
