// @flow strict-local
import type {Diagnostic} from '@parcel/diagnostic';
import type {
  Async,
  FileCreateInvalidation,
  FilePath,
  Resolver,
} from '@parcel/types';
import type {StaticRunOpts} from '../RequestTracker';
import type {AssetGroup, Config, DevDepRequest, ParcelOptions} from '../types';
import type {ConfigAndCachePath} from './ParcelConfigRequest';
import type {DependencyAddr} from '@parcel/rust';

import ThrowableDiagnostic, {
  convertSourceLocationToHighlight,
  errorToDiagnostic,
  md,
} from '@parcel/diagnostic';
import {PluginLogger} from '@parcel/logger';
import nullthrows from 'nullthrows';
import path from 'path';
import {normalizePath} from '@parcel/utils';
import {report} from '../ReporterRunner';
import PublicDependency, {getPublicDependency} from '../public/Dependency';
import PluginOptions from '../public/PluginOptions';
import ParcelConfig from '../ParcelConfig';
import createParcelConfigRequest, {
  getCachedParcelConfig,
} from './ParcelConfigRequest';
import {invalidateOnFileCreateToInternal} from '../utils';
import {
  fromProjectPathRelative,
  toProjectPath,
  toProjectPathUnsafe,
} from '../projectPath';
import {createBuildCache} from '../buildCache';
import type {LoadedPlugin} from '../ParcelConfig';
import {createConfig} from '../InternalConfig';
import {loadPluginConfig, runConfigRequest} from './ConfigRequest';
import {
  createDevDependency,
  getDevDepRequests,
  invalidateDevDeps,
  runDevDepRequest,
} from './DevDepRequest';
import {tracer, PluginTracer} from '@parcel/profiler';
<<<<<<< HEAD
import {Dependency as DbDependency, Asset as DbAsset} from '@parcel/rust';
=======
import {requestTypes} from '../RequestTracker';
>>>>>>> cf5e1293

export type PathRequest = {|
  id: string,
  +type: typeof requestTypes.path_request,
  run: (RunOpts<?AssetGroup>) => Async<?AssetGroup>,
  input: PathRequestInput,
|};

export type PathRequestInput = {|
  dependency: DependencyAddr,
  name: string,
|};

type RunOpts<TResult> = {|
  input: PathRequestInput,
  ...StaticRunOpts<TResult>,
|};

const PIPELINE_REGEX = /^([a-z0-9-]+?):(.*)$/i;

export default function createPathRequest(
  input: PathRequestInput,
): PathRequest {
  return {
<<<<<<< HEAD
    id: String(input.dependency) + ':' + input.name,
    type,
=======
    id: input.dependency.id + ':' + input.name,
    type: requestTypes.path_request,
>>>>>>> cf5e1293
    run,
    input,
  };
}

async function run({input, api, options}) {
  let configResult = nullthrows(
    await api.runRequest<null, ConfigAndCachePath>(createParcelConfigRequest()),
  );
  let config = getCachedParcelConfig(configResult, options);
  let {devDeps, invalidDevDeps} = await getDevDepRequests(api);
  invalidateDevDeps(invalidDevDeps, options, config);
  let resolverRunner = new ResolverRunner({
    options,
    config,
    previousDevDeps: devDeps,
  });
  let result: ResolverResult = await resolverRunner.resolve(input.dependency);

  if (result.invalidateOnEnvChange) {
    for (let env of result.invalidateOnEnvChange) {
      api.invalidateOnEnvChange(env);
    }
  }

  if (result.invalidateOnFileCreate) {
    for (let file of result.invalidateOnFileCreate) {
      api.invalidateOnFileCreate(
        invalidateOnFileCreateToInternal(options.projectRoot, file),
      );
    }
  }

  if (result.invalidateOnFileChange) {
    for (let filePath of result.invalidateOnFileChange) {
      let pp = toProjectPath(options.projectRoot, filePath);
      api.invalidateOnFileUpdate(pp);
      api.invalidateOnFileDelete(pp);
    }
  }

  for (let config of resolverRunner.configs.values()) {
    await runConfigRequest(api, config);
  }

  for (let devDepRequest of resolverRunner.devDepRequests.values()) {
    await runDevDepRequest(api, devDepRequest);
  }

  if (result.assetGroup) {
    api.invalidateOnFileDelete(result.assetGroup.filePath);
    return result.assetGroup;
  }

  if (result.diagnostics && result.diagnostics.length > 0) {
    let err = new ThrowableDiagnostic({diagnostic: result.diagnostics});
    // $FlowFixMe[prop-missing]
    err.code = 'MODULE_NOT_FOUND';
    throw err;
  }
}

type ResolverRunnerOpts = {|
  config: ParcelConfig,
  options: ParcelOptions,
  previousDevDeps: Map<string, string>,
|};

type ResolverResult = {|
  assetGroup: ?AssetGroup,
  invalidateOnFileCreate?: Array<FileCreateInvalidation>,
  invalidateOnFileChange?: Array<FilePath>,
  invalidateOnEnvChange?: Array<string>,
  diagnostics?: Array<Diagnostic>,
|};

const configCache = createBuildCache();

export class ResolverRunner {
  config: ParcelConfig;
  options: ParcelOptions;
  pluginOptions: PluginOptions;
  previousDevDeps: Map<string, string>;
  devDepRequests: Map<string, DevDepRequest>;
  configs: Map<string, Config>;

  constructor({config, options, previousDevDeps}: ResolverRunnerOpts) {
    this.config = config;
    this.options = options;
    this.pluginOptions = new PluginOptions(this.options);
    this.previousDevDeps = previousDevDeps;
    this.devDepRequests = new Map();
    this.configs = new Map();
  }

  async getDiagnostic(
    dependency: PublicDependency,
    message: string,
  ): Async<Diagnostic> {
    let diagnostic: Diagnostic = {
      message,
      origin: '@parcel/core',
    };

    if (dependency.loc && dependency.sourcePath != null) {
      diagnostic.codeFrames = [
        {
<<<<<<< HEAD
          filePath: dependency.sourcePath,
          code: await this.options.inputFS.readFile(
            dependency.sourcePath,
            'utf8',
          ),
=======
          filePath,
          code: await this.options.inputFS
            .readFile(filePath, 'utf8')
            .catch(() => ''),
>>>>>>> cf5e1293
          codeHighlights: dependency.loc
            ? [convertSourceLocationToHighlight(dependency.loc)]
            : [],
        },
      ];
    }

    return diagnostic;
  }

  async loadConfigs(
    resolvers: Array<LoadedPlugin<Resolver<mixed>>>,
  ): Promise<void> {
    for (let plugin of resolvers) {
      // Only load config for a plugin once per build.
      let config = configCache.get(plugin.name);
      if (!config && plugin.plugin.loadConfig != null) {
        config = createConfig({
          db: this.options.db,
          plugin: plugin.name,
          searchPath: toProjectPathUnsafe('index'),
        });

        await loadPluginConfig(plugin, config, this.options);
        configCache.set(plugin.name, config);
        this.configs.set(plugin.name, config);
      }

      if (config) {
        for (let devDep of config.devDeps) {
          let devDepRequest = await createDevDependency(
            devDep,
            this.previousDevDeps,
            this.options,
          );
          this.runDevDepRequest(devDepRequest);
        }

        this.configs.set(plugin.name, config);
      }
    }
  }

  runDevDepRequest(devDepRequest: DevDepRequest) {
    let {specifier, resolveFrom} = devDepRequest;
    let key = `${specifier}:${fromProjectPathRelative(resolveFrom)}`;
    this.devDepRequests.set(key, devDepRequest);
  }

  async resolve(dependency: DependencyAddr): Promise<ResolverResult> {
    let internalDep = DbDependency.get(this.options.db, dependency);
    let dep = getPublicDependency(dependency, this.options);
    report({
      type: 'buildProgress',
      phase: 'resolving',
      dependency: dep,
    });

    let resolvers = await this.config.getResolvers();
    await this.loadConfigs(resolvers);

    let pipeline;
    let specifier;
    let validPipelines = new Set(this.config.getNamedPipelines());
    let match = dep.specifier.match(PIPELINE_REGEX);
    if (
      match &&
      // Don't consider absolute paths. Absolute paths are only supported for entries,
      // and include e.g. `C:\` on Windows, conflicting with pipelines.
      !path.isAbsolute(dep.specifier)
    ) {
      [, pipeline, specifier] = match;
      if (!validPipelines.has(pipeline)) {
        // This may be a url protocol or scheme rather than a pipeline, such as
        // `url('http://example.com/foo.png')`. Pass it to resolvers to handle.
        specifier = dep.specifier;
        pipeline = null;
      }
    } else {
      specifier = dep.specifier;
    }

    // Entrypoints, convert ProjectPath in module specifier to absolute path
    if (internalDep.sourceAssetId == null && internalDep.resolveFrom == null) {
      specifier = path.join(this.options.projectRoot, specifier);
    }
    let diagnostics: Array<Diagnostic> = [];
    let invalidateOnFileCreate = [];
    let invalidateOnFileChange = [];
    let invalidateOnEnvChange = [];
    for (let resolver of resolvers) {
      let measurement;
      try {
        measurement = tracer.createMeasurement(
          resolver.name,
          'resolve',
          specifier,
        );
        let result = await resolver.plugin.resolve({
          specifier,
          pipeline,
          dependency: dep,
          options: this.pluginOptions,
          logger: new PluginLogger({origin: resolver.name}),
          tracer: new PluginTracer({
            origin: resolver.name,
            category: 'resolver',
          }),
          config: this.configs.get(resolver.name)?.result,
        });
        measurement && measurement.end();

        if (result) {
          if (result.meta) {
            internalDep.resolverMeta = JSON.stringify(result.meta);
            internalDep.meta = JSON.stringify({
              ...(internalDep.meta != null
                ? JSON.parse(internalDep.meta)
                : null),
              ...result.meta,
            });
          }

          if (result.priority != null) {
            internalDep.priority = result.priority;
          }

          if (result.invalidateOnEnvChange) {
            invalidateOnEnvChange.push(...result.invalidateOnEnvChange);
          }

          if (result.invalidateOnFileCreate) {
            invalidateOnFileCreate.push(...result.invalidateOnFileCreate);
          }

          if (result.invalidateOnFileChange) {
            invalidateOnFileChange.push(...result.invalidateOnFileChange);
          }

          if (result.isExcluded) {
            return {
              assetGroup: null,
              invalidateOnFileCreate,
              invalidateOnFileChange,
              invalidateOnEnvChange,
            };
          }

          if (result.filePath != null) {
            let resultFilePath = result.filePath;
            if (!path.isAbsolute(resultFilePath)) {
              throw new Error(
                md`Resolvers must return an absolute path, ${resolver.name} returned: ${resultFilePath}`,
              );
            }

            return {
              assetGroup: {
                canDefer: result.canDefer,
                filePath: toProjectPath(
                  this.options.projectRoot,
                  resultFilePath,
                ),
                query: result.query?.toString(),
                sideEffects: result.sideEffects,
                code: result.code,
                env: internalDep.env,
                pipeline:
                  result.pipeline === undefined
                    ? pipeline ?? dep.pipeline
                    : result.pipeline,
                isURL: dep.specifierType === 'url',
              },
              invalidateOnFileCreate,
              invalidateOnFileChange,
              invalidateOnEnvChange,
            };
          }

          if (result.diagnostics) {
            let errorDiagnostic = errorToDiagnostic(
              new ThrowableDiagnostic({diagnostic: result.diagnostics}),
              {
                origin: resolver.name,
                filePath: specifier,
              },
            );
            diagnostics.push(...errorDiagnostic);
          }
        }
      } catch (e) {
        // Add error to error map, we'll append these to the standard error if we can't resolve the asset
        let errorDiagnostic = errorToDiagnostic(e, {
          origin: resolver.name,
          filePath: specifier,
        });
        if (Array.isArray(errorDiagnostic)) {
          diagnostics.push(...errorDiagnostic);
        } else {
          diagnostics.push(errorDiagnostic);
        }

        break;
      } finally {
        measurement && measurement.end();

        // Add dev dependency for the resolver. This must be done AFTER running it due to
        // the potential for lazy require() that aren't executed until the request runs.
        let devDepRequest = await createDevDependency(
          {
            specifier: resolver.name,
            resolveFrom: resolver.resolveFrom,
          },
          this.previousDevDeps,
          this.options,
        );
        this.runDevDepRequest(devDepRequest);
      }
    }

    if (dep.isOptional) {
      return {
        assetGroup: null,
        invalidateOnFileCreate,
        invalidateOnFileChange,
        invalidateOnEnvChange,
      };
    }

    let resolveFrom =
      internalDep.resolveFrom ??
      (internalDep.sourceAssetId != null
        ? DbAsset.get(this.options.db, internalDep.sourceAssetId).filePath
        : null);
    let dir =
      resolveFrom != null
        ? normalizePath(fromProjectPathRelative(resolveFrom))
        : '';

    let diagnostic = await this.getDiagnostic(
      dep,
      md`Failed to resolve '${dep.specifier}' ${dir ? `from '${dir}'` : ''}`,
    );

    diagnostics.unshift(diagnostic);

    return {
      assetGroup: null,
      invalidateOnFileCreate,
      invalidateOnFileChange,
      invalidateOnEnvChange,
      diagnostics,
    };
  }
}<|MERGE_RESOLUTION|>--- conflicted
+++ resolved
@@ -29,6 +29,7 @@
 } from './ParcelConfigRequest';
 import {invalidateOnFileCreateToInternal} from '../utils';
 import {
+  fromProjectPath,
   fromProjectPathRelative,
   toProjectPath,
   toProjectPathUnsafe,
@@ -44,11 +45,8 @@
   runDevDepRequest,
 } from './DevDepRequest';
 import {tracer, PluginTracer} from '@parcel/profiler';
-<<<<<<< HEAD
+import {requestTypes} from '../RequestTracker';
 import {Dependency as DbDependency, Asset as DbAsset} from '@parcel/rust';
-=======
-import {requestTypes} from '../RequestTracker';
->>>>>>> cf5e1293
 
 export type PathRequest = {|
   id: string,
@@ -73,13 +71,8 @@
   input: PathRequestInput,
 ): PathRequest {
   return {
-<<<<<<< HEAD
     id: String(input.dependency) + ':' + input.name,
-    type,
-=======
-    id: input.dependency.id + ':' + input.name,
     type: requestTypes.path_request,
->>>>>>> cf5e1293
     run,
     input,
   };
@@ -185,20 +178,16 @@
     };
 
     if (dependency.loc && dependency.sourcePath != null) {
+      let filePath = fromProjectPath(
+        this.options.projectRoot,
+        dependency.sourcePath,
+      );
       diagnostic.codeFrames = [
         {
-<<<<<<< HEAD
-          filePath: dependency.sourcePath,
-          code: await this.options.inputFS.readFile(
-            dependency.sourcePath,
-            'utf8',
-          ),
-=======
           filePath,
           code: await this.options.inputFS
             .readFile(filePath, 'utf8')
             .catch(() => ''),
->>>>>>> cf5e1293
           codeHighlights: dependency.loc
             ? [convertSourceLocationToHighlight(dependency.loc)]
             : [],
