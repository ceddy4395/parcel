// @flow strict-local

import type {AbortSignal} from 'abortcontroller-polyfill/dist/cjs-ponyfill';
import type WorkerFarm, {Handle} from '@parcel/workers';
import type {Event} from '@parcel/watcher';
import type {
  Asset,
  AssetGraphNode,
  AssetRequestDesc,
  ParcelOptions,
  ValidationOpts
} from './types';
import type ParcelConfig from './ParcelConfig';
import type {RunRequestOpts} from './RequestTracker';
import type {AssetGraphBuildRequest} from './requests';

import EventEmitter from 'events';
import nullthrows from 'nullthrows';
import path from 'path';
import {md5FromObject, md5FromString} from '@parcel/utils';
import AssetGraph from './AssetGraph';
import RequestTracker, {
  RequestGraph,
  generateRequestId
} from './RequestTracker';
import {PARCEL_VERSION} from './constants';
import {
  EntryRequestRunner,
  TargetRequestRunner,
  AssetRequestRunner,
  DepPathRequestRunner
} from './requests';

import dumpToGraphViz from './dumpGraphToGraphViz';

type Opts = {|
  options: ParcelOptions,
  config: ParcelConfig,
  name: string,
  entries?: Array<string>,
  assetRequests?: Array<AssetRequestDesc>,
  workerFarm: WorkerFarm
|};

const requestPriority: $ReadOnlyArray<string> = [
  'entry_request',
  'target_request',
  'dep_path_request',
  'asset_request'
];

export default class AssetGraphBuilder extends EventEmitter {
  assetGraph: AssetGraph;
  requestGraph: RequestGraph;
  requestTracker: RequestTracker;
  entryRequestRunner: EntryRequestRunner;
  targetRequestRunner: TargetRequestRunner;
  depPathRequestRunner: DepPathRequestRunner;
  assetRequestRunner: AssetRequestRunner;
  assetRequests: Array<AssetRequestDesc>;
  runValidate: ValidationOpts => Promise<void>;

  changedAssets: Map<string, Asset> = new Map();
  options: ParcelOptions;
  config: ParcelConfig;
  workerFarm: WorkerFarm;
  cacheKey: string;

  handle: Handle;

  async init({
    config,
    options,
    entries,
    name,
    assetRequests,
    workerFarm
  }: Opts) {
    this.options = options;
    this.assetRequests = [];

    let {minify, hot, scopeHoist} = options;
    this.cacheKey = md5FromObject({
      parcelVersion: PARCEL_VERSION,
      name,
      options: {minify, hot, scopeHoist},
      entries
    });

    this.runValidate = workerFarm.createHandle('runValidate');
    this.handle = workerFarm.createReverseHandle(() => {
      // Do nothing, this is here because there is a bug in `@parcel/workers`
    });

    let changes = await this.readFromCache();
    if (!changes) {
      this.assetGraph = new AssetGraph();
      this.requestGraph = new RequestGraph();
    }

    this.assetGraph.initOptions({
      onNodeRemoved: node => this.handleNodeRemovedFromAssetGraph(node)
    });

    let assetGraph = this.assetGraph;
    this.requestTracker = new RequestTracker({
      graph: this.requestGraph
    });
    let tracker = this.requestTracker;
    this.entryRequestRunner = new EntryRequestRunner({
      tracker,
      options,
      assetGraph
    });
    this.targetRequestRunner = new TargetRequestRunner({
      tracker,
      options,
      assetGraph
    });
    this.assetRequestRunner = new AssetRequestRunner({
      tracker,
      options,
      workerFarm,
      assetGraph
    });
    this.depPathRequestRunner = new DepPathRequestRunner({
      tracker,
      options,
      config,
      assetGraph
    });

    if (changes) {
<<<<<<< HEAD
      // this.requestGraph.invalidateUnpredictableNodes();
      this.respondToFSEvents(changes);
=======
      this.requestGraph.invalidateUnpredictableNodes();
      this.requestTracker.respondToFSEvents(changes);
>>>>>>> cda189c4
    } else {
      this.assetGraph.initialize({
        entries,
        assetGroups: assetRequests
      });
    }
  }

  async build(
    signal?: AbortSignal
  ): Promise<{|
    assetGraph: AssetGraph,
    changedAssets: Map<string, Asset>
  |}> {
    // TODO: optimize prioritized running of invalid nodes
    let i = 0;

    while (
      this.requestTracker.hasInvalidRequests() &&
      i < requestPriority.length
    ) {
      let currPriority = requestPriority[i++];
      let promises = [];
      for (let request of this.requestTracker.getInvalidRequests()) {
        // $FlowFixMe
        let assetGraphBuildRequest: AssetGraphBuildRequest = (request: any);
        if (request.type === currPriority) {
          promises.push(this.runRequest(assetGraphBuildRequest, {signal}));
        }
      }
      await Promise.all(promises);
    }

    while (this.assetGraph.hasIncompleteNodes()) {
      let promises = [];
      for (let id of this.assetGraph.incompleteNodeIds) {
        promises.push(
          this.processIncompleteAssetGraphNode(
            nullthrows(this.assetGraph.getNode(id)),
            signal
          )
        );
      }

      await Promise.all(promises);
    }

    dumpToGraphViz(this.assetGraph, 'AssetGraph');
    dumpToGraphViz(this.requestGraph, 'RequestGraph');

    let changedAssets = this.changedAssets;
    this.changedAssets = new Map();

    return {assetGraph: this.assetGraph, changedAssets: changedAssets};
  }

  async validate(): Promise<void> {
    let promises = this.assetRequests.map(request =>
      this.runValidate({request, options: this.options})
    );
    this.assetRequests = [];
    await Promise.all(promises);
  }

  async runRequest(request: AssetGraphBuildRequest, runOpts: RunRequestOpts) {
    switch (request.type) {
      case 'entry_request':
        return this.entryRequestRunner.runRequest(request.request, runOpts);
      case 'target_request':
        return this.targetRequestRunner.runRequest(request.request, runOpts);
      case 'dep_path_request':
        return this.depPathRequestRunner.runRequest(request.request, runOpts);
      case 'asset_request': {
        this.assetRequests.push(request.request);
        let result = await this.assetRequestRunner.runRequest(
          request.request,
          runOpts
        );
        if (result != null) {
          for (let asset of result.assets) {
            this.changedAssets.set(asset.id, asset); // ? Is this right?
          }
        }
        return result;
      }
    }
  }

  getCorrespondingRequest(node: AssetGraphNode) {
    switch (node.type) {
      case 'entry_specifier': {
        let type = 'entry_request';
        return {
          type,
          request: node.value,
          id: generateRequestId(type, node.value)
        };
      }
      case 'entry_file': {
        let type = 'target_request';
        return {
          type,
          request: node.value,
          id: generateRequestId(type, node.value)
        };
      }
      case 'dependency': {
        let type = 'dep_path_request';
        return {
          type,
          request: node.value,
          id: generateRequestId(type, node.value)
        };
      }
      case 'asset_group': {
        let type = 'asset_request';
        return {
          type,
          request: node.value,
          id: generateRequestId(type, node.value)
        };
      }
    }
  }

  processIncompleteAssetGraphNode(node: AssetGraphNode, signal: ?AbortSignal) {
    let request = nullthrows(this.getCorrespondingRequest(node));
    return this.runRequest(request, {
      signal
    });
  }

  handleNodeRemovedFromAssetGraph(node: AssetGraphNode) {
    let request = this.getCorrespondingRequest(node);
    if (request != null) {
      this.requestTracker.untrackRequest(request.id);
    }
  }

  respondToFSEvents(events: Array<Event>) {
    return this.requestGraph.respondToFSEvents(events);
  }

  getWatcherOptions() {
    let vcsDirs = ['.git', '.hg'].map(dir =>
      path.join(this.options.projectRoot, dir)
    );
    let ignore = [this.options.cacheDir, ...vcsDirs];
    return {ignore};
  }

  getCacheKeys() {
    let assetGraphKey = md5FromString(`${this.cacheKey}:assetGraph`);
    let requestGraphKey = md5FromString(`${this.cacheKey}:requestGraph`);
    let snapshotKey = md5FromString(`${this.cacheKey}:snapshot`);
    return {assetGraphKey, requestGraphKey, snapshotKey};
  }

  async readFromCache(): Promise<?Array<Event>> {
    if (this.options.disableCache) {
      return null;
    }

    let {assetGraphKey, requestGraphKey, snapshotKey} = this.getCacheKeys();
    let assetGraph = await this.options.cache.get(assetGraphKey);
    let requestGraph = await this.options.cache.get(requestGraphKey);

    if (assetGraph && requestGraph) {
      this.assetGraph = assetGraph;
      this.requestGraph = requestGraph;

      let opts = this.getWatcherOptions();
      let snapshotPath = this.options.cache._getCachePath(snapshotKey, '.txt');
      return this.options.inputFS.getEventsSince(
        this.options.projectRoot,
        snapshotPath,
        opts
      );
    }

    return null;
  }

  async writeToCache() {
    if (this.options.disableCache) {
      return;
    }

    let {assetGraphKey, requestGraphKey, snapshotKey} = this.getCacheKeys();
    await this.options.cache.set(assetGraphKey, this.assetGraph);
    await this.options.cache.set(requestGraphKey, this.requestGraph);

    let opts = this.getWatcherOptions();
    let snapshotPath = this.options.cache._getCachePath(snapshotKey, '.txt');
    await this.options.inputFS.writeSnapshot(
      this.options.projectRoot,
      snapshotPath,
      opts
    );
  }
}<|MERGE_RESOLUTION|>--- conflicted
+++ resolved
@@ -131,13 +131,8 @@
     });
 
     if (changes) {
-<<<<<<< HEAD
-      // this.requestGraph.invalidateUnpredictableNodes();
-      this.respondToFSEvents(changes);
-=======
       this.requestGraph.invalidateUnpredictableNodes();
       this.requestTracker.respondToFSEvents(changes);
->>>>>>> cda189c4
     } else {
       this.assetGraph.initialize({
         entries,
