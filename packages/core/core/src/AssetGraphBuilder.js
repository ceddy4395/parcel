--- conflicted
+++ resolved
@@ -43,28 +43,28 @@
   farm: WorkerFarm;
   runTransform: (file: TransformerRequest) => Promise<any>;
 
-  constructor(opts: Opts) {
+  constructor({
+    config,
+    options,
+    rootDir,
+    entries,
+    targets,
+    transformerRequest
+  }: Opts) {
     super();
-    let {config, cliOpts, rootDir, entries, targets, transformerRequest} = opts;
 
     this.queue = new PromiseQueue();
     this.resolverRunner = new ResolverRunner({
-<<<<<<< HEAD
-      config: opts.config,
-      options: opts.options,
-      rootDir: opts.rootDir
-=======
       config,
-      cliOpts,
+      options,
       rootDir
->>>>>>> d422d5a1
     });
 
     this.graph = new AssetGraph();
     this.graph.initializeGraph({entries, targets, transformerRequest, rootDir});
 
     this.controller = new AbortController();
-    if (opts.options.watch) {
+    if (options.watch) {
       this.watcher = new Watcher();
       this.watcher.on('change', async filePath => {
         if (this.graph.hasNode(filePath)) {
