--- conflicted
+++ resolved
@@ -27,10 +27,6 @@
 ): Promise<{|content: Blob, size: number|}> {
   let code = req.code;
   let content: Blob;
-<<<<<<< HEAD
-  // let hash: string;
-=======
->>>>>>> a2cf988d
   let size: number;
   if (code == null) {
     // Get the filesize. If greater than BUFFER_LIMIT, use a stream to
@@ -38,20 +34,6 @@
     // file first and do the hash all at once without the overhead of streams.
     size = (await fs.stat(req.filePath)).size;
     if (size > BUFFER_LIMIT) {
-<<<<<<< HEAD
-      // return new Promise((resolve, reject) => {
-      //   let stream = fs.createReadStream(req.filePath);
-      //   stream.on('error', reject);
-      //   hashStream(stream).then(
-      //     hash =>
-      //       resolve({
-      //         content: fs.createReadStream(req.filePath),
-      //         hash,
-      //         size,
-      //       }),
-      //     reject,
-      //   );
-      // });
       content = fs.createReadStream(req.filePath);
     } else {
       content = await fs.readFile(req.filePath);
@@ -59,15 +41,6 @@
     }
   } else {
     content = code;
-    // hash = hashString(code);
-=======
-      content = fs.createReadStream(req.filePath);
-    } else {
-      content = await fs.readFile(req.filePath);
-    }
-  } else {
-    content = code;
->>>>>>> a2cf988d
     size = Buffer.byteLength(code);
   }
 
