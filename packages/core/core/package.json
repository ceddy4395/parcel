--- conflicted
+++ resolved
@@ -1,10 +1,6 @@
 {
   "name": "@parcel/core",
-<<<<<<< HEAD
   "version": "2.0.24",
-=======
-  "version": "2.5.0",
->>>>>>> 8cce1a1d
   "license": "MIT",
   "publishConfig": {
     "access": "public"
@@ -28,7 +24,7 @@
     "check-ts": "tsc --noEmit index.d.ts"
   },
   "dependencies": {
-<<<<<<< HEAD
+    "@mischnic/json-sourcemap": "^0.1.0",
     "@parcel/cache": "2.0.24",
     "@parcel/diagnostic": "2.0.24",
     "@parcel/events": "2.0.24",
@@ -42,22 +38,6 @@
     "@parcel/types": "2.0.24",
     "@parcel/utils": "2.0.24",
     "@parcel/workers": "2.0.24",
-=======
-    "@mischnic/json-sourcemap": "^0.1.0",
-    "@parcel/cache": "2.5.0",
-    "@parcel/diagnostic": "2.5.0",
-    "@parcel/events": "2.5.0",
-    "@parcel/fs": "2.5.0",
-    "@parcel/graph": "2.5.0",
-    "@parcel/hash": "2.5.0",
-    "@parcel/logger": "2.5.0",
-    "@parcel/package-manager": "2.5.0",
-    "@parcel/plugin": "2.5.0",
-    "@parcel/source-map": "^2.0.0",
-    "@parcel/types": "2.5.0",
-    "@parcel/utils": "2.5.0",
-    "@parcel/workers": "2.5.0",
->>>>>>> 8cce1a1d
     "abortcontroller-polyfill": "^1.1.9",
     "base-x": "^3.0.8",
     "browserslist": "^4.6.6",
