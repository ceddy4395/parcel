--- conflicted
+++ resolved
@@ -122,64 +122,14 @@
     );
     assert.deepEqual(graph.getAllEdges(), [
       {
-<<<<<<< HEAD
-        from: '@@root',
-        to: 'entry_specifier:/path/to/index1',
-        type: 0,
-      },
-      {
-        from: '@@root',
-        to: 'entry_specifier:/path/to/index2',
-        type: 0,
-      },
-      {
-        from: 'entry_specifier:/path/to/index1',
-        to: nodeFromEntryFile({
-          filePath: '/path/to/index1/src/main.js',
-          packagePath: '/path/to/index1',
-        }).id,
-        type: 0,
-      },
-      {
-        from: 'entry_specifier:/path/to/index2',
-        to: nodeFromEntryFile({
-          filePath: '/path/to/index2/src/main.js',
-          packagePath: '/path/to/index2',
-        }).id,
-        type: 0,
-      },
-      {
-        from: nodeFromEntryFile({
-          filePath: '/path/to/index1/src/main.js',
-          packagePath: '/path/to/index1',
-        }).id,
-        to: createDependency({
-          moduleSpecifier: '/path/to/index1/src/main.js',
-          target: DEFAULT_TARGETS[0],
-          env: DEFAULT_ENV,
-        }).id,
-        type: 0,
-      },
-      {
-        from: nodeFromEntryFile({
-          filePath: '/path/to/index2/src/main.js',
-          packagePath: '/path/to/index2',
-        }).id,
-        to: createDependency({
-          moduleSpecifier: '/path/to/index2/src/main.js',
-          target: DEFAULT_TARGETS[0],
-          env: DEFAULT_ENV,
-        }).id,
-        type: 0,
-=======
         from: graph.rootNodeId,
         to: graph.getNodeIdByContentKey('entry_specifier:/path/to/index1'),
-        type: null,
+        type: 0,
       },
       {
         from: graph.rootNodeId,
         to: graph.getNodeIdByContentKey('entry_specifier:/path/to/index2'),
-        type: null,
+        type: 0,
       },
       {
         from: graph.getNodeIdByContentKey('entry_specifier:/path/to/index1'),
@@ -189,7 +139,7 @@
             packagePath: '/path/to/index1',
           }).id,
         ),
-        type: null,
+        type: 0,
       },
       {
         from: graph.getNodeIdByContentKey('entry_specifier:/path/to/index2'),
@@ -199,7 +149,7 @@
             packagePath: '/path/to/index2',
           }).id,
         ),
-        type: null,
+        type: 0,
       },
       {
         from: graph.getNodeIdByContentKey(
@@ -215,7 +165,7 @@
             env: DEFAULT_ENV,
           }).id,
         ),
-        type: null,
+        type: 0,
       },
       {
         from: graph.getNodeIdByContentKey(
@@ -231,8 +181,7 @@
             env: DEFAULT_ENV,
           }).id,
         ),
-        type: null,
->>>>>>> 3baf990a
+        type: 0,
       },
     ]);
   });
