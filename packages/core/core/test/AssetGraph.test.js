--- conflicted
+++ resolved
@@ -153,23 +153,13 @@
     assert.deepEqual(Array.from(graph.getAllEdges()), [
       {
         from: graph.rootNodeId,
-<<<<<<< HEAD
-        to: graph.getNodeIdByContentKey('entry_specifier:/path/to/index1'),
+        to: graph.getNodeIdByContentKey('entry_specifier:path/to/index1'),
         type: 1,
-      },
-      {
-        from: graph.rootNodeId,
-        to: graph.getNodeIdByContentKey('entry_specifier:/path/to/index2'),
-        type: 1,
-=======
-        to: graph.getNodeIdByContentKey('entry_specifier:path/to/index1'),
-        type: null,
       },
       {
         from: graph.rootNodeId,
         to: graph.getNodeIdByContentKey('entry_specifier:path/to/index2'),
-        type: null,
->>>>>>> e8c0c957
+        type: 1,
       },
       {
         from: graph.getNodeIdByContentKey('entry_specifier:path/to/index1'),
