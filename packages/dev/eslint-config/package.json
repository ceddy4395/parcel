{
  "name": "@parcel/eslint-config",
  "private": true,
  "version": "2.12.0",
  "dependencies": {
<<<<<<< HEAD
    "@babel/eslint-parser": "^7.12.1",
    "@parcel/eslint-plugin": "2.8.3",
    "eslint-config-prettier": "^7.2.0",
    "eslint-plugin-flowtype": "^5.2.0",
    "eslint-plugin-import": "^2.27.5",
=======
    "@babel/eslint-parser": "^7.22.11",
    "@babel/plugin-syntax-flow": "^7.14.5",
    "@babel/plugin-transform-react-jsx": "^7.14.9",
    "@parcel/eslint-plugin": "2.12.0",
    "eslint-config-prettier": "^8.8.0",
    "eslint-plugin-flowtype": "^8.0.3",
    "eslint-plugin-import": "^2.22.1",
>>>>>>> 2b91a8a3
    "eslint-plugin-mocha": "^8.0.0",
    "eslint-plugin-monorepo": "^0.3.2",
    "eslint-plugin-react": "^7.32.2"
  },
  "peerDependencies": {
    "@babel/core": "^7.22.11",
    "eslint": ">= 7.0.0"
  }
}<|MERGE_RESOLUTION|>--- conflicted
+++ resolved
@@ -3,21 +3,13 @@
   "private": true,
   "version": "2.12.0",
   "dependencies": {
-<<<<<<< HEAD
-    "@babel/eslint-parser": "^7.12.1",
-    "@parcel/eslint-plugin": "2.8.3",
-    "eslint-config-prettier": "^7.2.0",
-    "eslint-plugin-flowtype": "^5.2.0",
-    "eslint-plugin-import": "^2.27.5",
-=======
     "@babel/eslint-parser": "^7.22.11",
     "@babel/plugin-syntax-flow": "^7.14.5",
     "@babel/plugin-transform-react-jsx": "^7.14.9",
     "@parcel/eslint-plugin": "2.12.0",
     "eslint-config-prettier": "^8.8.0",
     "eslint-plugin-flowtype": "^8.0.3",
-    "eslint-plugin-import": "^2.22.1",
->>>>>>> 2b91a8a3
+    "eslint-plugin-import": "^2.27.5",
     "eslint-plugin-mocha": "^8.0.0",
     "eslint-plugin-monorepo": "^0.3.2",
     "eslint-plugin-react": "^7.32.2"
