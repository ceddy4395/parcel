--- conflicted
+++ resolved
@@ -1,10 +1,6 @@
 {
   "name": "@parcel/babel-register",
-<<<<<<< HEAD
   "version": "2.0.24",
-=======
-  "version": "2.5.0",
->>>>>>> 8cce1a1d
   "description": "Blazing fast, zero configuration web application bundler",
   "license": "MIT",
   "private": true,
@@ -14,11 +10,7 @@
   },
   "dependencies": {
     "@babel/register": "^7.4.4",
-<<<<<<< HEAD
     "@parcel/babel-preset": "2.0.24",
-=======
-    "@parcel/babel-preset": "2.5.0",
->>>>>>> 8cce1a1d
     "resolve": "^1.12.0"
   },
   "peerDependencies": {
