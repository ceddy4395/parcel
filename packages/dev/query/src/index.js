// @flow strict-local
/* eslint-disable monorepo/no-internal-import */
import type {ContentKey, NodeId} from '@parcel/graph';

import fs from 'fs';
import path from 'path';
import v8 from 'v8';
import nullthrows from 'nullthrows';
import invariant from 'assert';
<<<<<<< HEAD
=======
import {LMDBCache} from '@parcel/cache/src/LMDBCache';
>>>>>>> bd405745

const {
  AssetGraph,
  BundleGraph: {default: BundleGraph},
  RequestTracker: {
    default: RequestTracker,
    RequestGraph,
    requestGraphEdgeTypes,
    requestTypes,
  },
  LMDBCache,
  Types: {PackagedBundleInfo: PackagedBundleInfo},
} = require('./deep-imports.js');

export async function loadGraphs(cacheDir: string): Promise<{|
  assetGraph: ?AssetGraph,
  bundleGraph: ?BundleGraph,
  requestTracker: ?RequestTracker,
  bundleInfo: ?Map<ContentKey, typeof PackagedBundleInfo>,
  cacheInfo: ?Map<string, Array<string | number>>,
|}> {
  function filesBySizeAndModifiedTime() {
    let files = fs.readdirSync(cacheDir).map(f => {
      let stat = fs.statSync(path.join(cacheDir, f));
      return [path.join(cacheDir, f), stat.size, stat.mtime];
    });

    files.sort(([, a], [, b]) => b - a);
    files.sort(([, , a], [, , b]) => b - a);

    return files.map(([f]) => f);
  }

  let cacheInfo: Map<string, Array<string | number>> = new Map();
  let timeToDeserialize = 0;

  let requestTracker;
  const cache = new LMDBCache(cacheDir);
  for (let f of filesBySizeAndModifiedTime()) {
    // Empty filename or not the first chunk
    if (path.extname(f) !== '' || !f.endsWith('-0')) continue;
    try {
      let file = await cache.getLargeBlob(
        path.basename(f).slice(0, -'-0'.length),
      );

      cacheInfo.set('RequestGraph', [Buffer.byteLength(file)]);

      timeToDeserialize = Date.now();
      let obj = v8.deserialize(file);
      timeToDeserialize = Date.now() - timeToDeserialize;

      /* if (obj.assetGraph != null && obj.assetGraph.value.hash != null) {
        assetGraph = AssetGraph.deserialize(obj.assetGraph.value);
      } else if (obj.bundleGraph != null) {
        bundleGraph = BundleGraph.deserialize(obj.bundleGraph.value);
      } else */
      if (obj['$$type']?.endsWith('RequestGraph')) {
        let date = Date.now();
        requestTracker = new RequestTracker({
          graph: RequestGraph.deserialize(obj.value),
          // $FlowFixMe
          farm: null,
          // $FlowFixMe
          options: null,
        });
        timeToDeserialize += Date.now() - date;
        break;
      }
    } catch (e) {
      // noop
    }
  }

  function getSubRequests(id: NodeId) {
    return requestTracker.graph
      .getNodeIdsConnectedFrom(id, requestGraphEdgeTypes.subrequest)
      .map(n => nullthrows(requestTracker.graph.getNode(n)));
  }

  // Load graphs by finding the main subrequests and loading their results
  let assetGraph, bundleGraph, bundleInfo;
  cacheInfo.set('BundleGraph', []);
  cacheInfo.set('AssetGraph', []);
  invariant(requestTracker);
  let buildRequestId = requestTracker.graph.getNodeIdByContentKey(
    'parcel_build_request',
  );
  let buildRequestNode = nullthrows(
    requestTracker.graph.getNode(buildRequestId),
  );
  invariant(buildRequestNode.type === 1 && buildRequestNode.requestType === 1);
  let buildRequestSubRequests = getSubRequests(buildRequestId);

  let bundleGraphRequestNode = buildRequestSubRequests.find(
    n => n.type === 1 && n.requestType === 2,
  );
  if (bundleGraphRequestNode != null) {
    bundleGraph = BundleGraph.deserialize(
      (
        await loadLargeBlobRequestRequest(
          cache,
          bundleGraphRequestNode,
          cacheInfo,
        )
      ).bundleGraph.value,
    );

    let assetGraphRequest = getSubRequests(
      requestTracker.graph.getNodeIdByContentKey(bundleGraphRequestNode.id),
    ).find(n => n.type === 1 && n.requestType === 3);
    if (assetGraphRequest != null) {
      assetGraph = AssetGraph.deserialize(
        (await loadLargeBlobRequestRequest(cache, assetGraphRequest, cacheInfo))
          .assetGraph.value,
      );
    }
  }
  cacheInfo.get('RequestGraph')?.push(timeToDeserialize);
  let writeBundlesRequest = buildRequestSubRequests.find(
    n => n.type === 1 && n.requestType === 11,
  );
  if (writeBundlesRequest != null) {
    invariant(writeBundlesRequest.type === 1);
    // $FlowFixMe[incompatible-cast]
    bundleInfo = (nullthrows(writeBundlesRequest.result): Map<
      ContentKey,
      typeof PackagedBundleInfo,
    >);
  }

  return {assetGraph, bundleGraph, requestTracker, bundleInfo, cacheInfo};
}

async function loadLargeBlobRequestRequest(cache, node, cacheInfo) {
  invariant(node.type === 1);

  let cachedFile = await cache.getLargeBlob(nullthrows(node.resultCacheKey));

  let TTD = Date.now();
  let result = v8.deserialize(cachedFile);
  TTD = Date.now() - TTD;

  if (node.requestType === 2) {
    cacheInfo.get('BundleGraph')?.push(cachedFile.byteLength); //Add size
    cacheInfo.get('BundleGraph')?.push(TTD);
  }

  if (node.requestType === 3) {
    cacheInfo.get('AssetGraph')?.push(cachedFile.byteLength);
    cacheInfo.get('AssetGraph')?.push(TTD);
  }

  return result;
}<|MERGE_RESOLUTION|>--- conflicted
+++ resolved
@@ -7,10 +7,6 @@
 import v8 from 'v8';
 import nullthrows from 'nullthrows';
 import invariant from 'assert';
-<<<<<<< HEAD
-=======
-import {LMDBCache} from '@parcel/cache/src/LMDBCache';
->>>>>>> bd405745
 
 const {
   AssetGraph,
@@ -19,7 +15,6 @@
     default: RequestTracker,
     RequestGraph,
     requestGraphEdgeTypes,
-    requestTypes,
   },
   LMDBCache,
   Types: {PackagedBundleInfo: PackagedBundleInfo},
