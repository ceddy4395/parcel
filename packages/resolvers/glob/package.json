--- conflicted
+++ resolved
@@ -1,10 +1,6 @@
 {
   "name": "@parcel/resolver-glob",
-<<<<<<< HEAD
   "version": "2.0.15",
-=======
-  "version": "2.3.2",
->>>>>>> 083e530c
   "license": "MIT",
   "publishConfig": {
     "access": "public"
@@ -21,22 +17,12 @@
   "source": "src/GlobResolver.js",
   "engines": {
     "node": ">= 12.0.0",
-<<<<<<< HEAD
     "parcel": "^2.0.1"
   },
   "dependencies": {
     "@parcel/diagnostic": "2.0.15",
     "@parcel/plugin": "2.0.15",
     "@parcel/utils": "2.0.15",
-    "micromatch": "^4.0.2",
-=======
-    "parcel": "^2.3.2"
-  },
-  "dependencies": {
-    "@parcel/diagnostic": "2.3.2",
-    "@parcel/plugin": "2.3.2",
-    "@parcel/utils": "2.3.2",
->>>>>>> 083e530c
     "nullthrows": "^1.1.1"
   }
 }