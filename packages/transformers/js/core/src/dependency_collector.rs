--- conflicted
+++ resolved
@@ -1,10 +1,5 @@
-<<<<<<< HEAD
 use indexmap::IndexMap;
-use std::collections::{HashMap, HashSet};
-=======
-use path_slash::PathBufExt;
 use std::collections::HashMap;
->>>>>>> a2cf988d
 use std::fmt;
 
 use serde::{Deserialize, Serialize};
@@ -62,12 +57,7 @@
 /// This pass collects dependencies in a module and compiles references as needed to work with Parcel's JSRuntime.
 pub fn dependency_collector<'a>(
   source_map: &'a SourceMap,
-<<<<<<< HEAD
   items: &'a mut IndexMap<u64, DependencyDescriptor>,
-  decls: &'a HashSet<Id>,
-=======
-  items: &'a mut Vec<DependencyDescriptor>,
->>>>>>> a2cf988d
   ignore_mark: swc_core::common::Mark,
   unresolved_mark: swc_core::common::Mark,
   config: &'a Config<'a>,
