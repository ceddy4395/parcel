--- conflicted
+++ resolved
@@ -1,21 +1,16 @@
-<<<<<<< HEAD
 use indexmap::IndexMap;
 use path_slash::PathBufExt;
+use serde::{Deserialize, Serialize};
 use std::cmp::Ordering;
 use std::collections::hash_map::DefaultHasher;
-use std::collections::HashSet;
 use std::hash::{Hash, Hasher};
 use std::path::Path;
-
-use crate::{id, DependencyDescriptor, DependencyKind};
-=======
->>>>>>> a2cf988d
-use serde::{Deserialize, Serialize};
-use std::cmp::Ordering;
 use swc_core::common::errors::{DiagnosticBuilder, Emitter};
 use swc_core::common::{Mark, SourceMap, Span, SyntaxContext, DUMMY_SP};
 use swc_core::ecma::ast::{self, Ident};
 use swc_core::ecma::atoms::{js_word, JsWord};
+
+use crate::{id, DependencyDescriptor, DependencyKind};
 
 pub fn is_unresolved(ident: &Ident, unresolved_mark: Mark) -> bool {
   ident.span.ctxt.outer() == unresolved_mark
@@ -408,7 +403,6 @@
   };
 }
 
-<<<<<<< HEAD
 pub fn add_dependency(
   filename: &Path,
   project_root: &str,
@@ -435,7 +429,8 @@
   } else {
     String::from("unknown.js")
   }
-=======
+}
+
 #[derive(Debug, Clone, Default)]
 pub struct ErrorBuffer(std::sync::Arc<std::sync::Mutex<Vec<swc_core::common::errors::Diagnostic>>>);
 
@@ -492,5 +487,4 @@
       }
     })
     .collect()
->>>>>>> a2cf988d
 }