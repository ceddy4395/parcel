use std::cmp::Ordering;
use std::collections::HashSet;

use crate::id;
use serde::{Deserialize, Serialize};
use swc_atoms::JsWord;
use swc_common::{Mark, Span, SyntaxContext, DUMMY_SP};
use swc_ecmascript::ast::{self, Id};

<<<<<<< HEAD
use crate::hoist::{Collect, Import};

pub fn match_member_expr(
  expr: &ast::MemberExpr,
  idents: Vec<&str>,
  decls: &HashSet<(JsWord, SyntaxContext)>,
) -> bool {
  use ast::{Expr::*, ExprOrSuper::*, Ident, Lit, Str};
=======
pub fn match_member_expr(expr: &ast::MemberExpr, idents: Vec<&str>, decls: &HashSet<Id>) -> bool {
  use ast::{Expr, Ident, Lit, MemberProp, Str};
>>>>>>> 4ebb9675

  let mut member = expr;
  let mut idents = idents;
  while idents.len() > 1 {
    let expected = idents.pop().unwrap();
    let prop = match &member.prop {
      MemberProp::Computed(comp) => {
        if let Expr::Lit(Lit::Str(Str { value: ref sym, .. })) = *comp.expr {
          sym
        } else {
          return false;
        }
      }
      MemberProp::Ident(Ident { ref sym, .. }) => sym,
      _ => return false,
    };

    if prop != expected {
      return false;
    }

    match &*member.obj {
      Expr::Member(m) => member = m,
      Expr::Ident(id) => {
        return idents.len() == 1 && &id.sym == idents.pop().unwrap() && !decls.contains(&id!(id));
      }
      _ => return false,
    }
  }

  false
}

pub fn create_require(specifier: swc_atoms::JsWord) -> ast::CallExpr {
  let mut normalized_specifier = specifier;
  if normalized_specifier.starts_with("node:") {
    normalized_specifier = normalized_specifier.replace("node:", "").into();
  }

  ast::CallExpr {
    callee: ast::Callee::Expr(Box::new(ast::Expr::Ident(ast::Ident::new(
      "require".into(),
      DUMMY_SP,
    )))),
    args: vec![ast::ExprOrSpread {
      expr: Box::new(ast::Expr::Lit(ast::Lit::Str(normalized_specifier.into()))),
      spread: None,
    }],
    span: DUMMY_SP,
    type_args: None,
  }
}

fn is_marked(span: Span, mark: Mark) -> bool {
  let mut ctxt = span.ctxt();

  loop {
    let m = ctxt.remove_mark();
    if m == Mark::root() {
      return false;
    }

    if m == mark {
      return true;
    }
  }
}

pub fn match_str(node: &ast::Expr) -> Option<(JsWord, Span)> {
  use ast::*;

  match node {
    // "string" or 'string'
    Expr::Lit(Lit::Str(s)) => Some((s.value.clone(), s.span)),
    // `string`
    Expr::Tpl(tpl) if tpl.quasis.len() == 1 && tpl.exprs.is_empty() => {
      Some(((*tpl.quasis[0].raw).into(), tpl.span))
    }
    _ => None,
  }
}

pub fn match_property_name(node: &ast::MemberExpr) -> Option<(JsWord, Span)> {
  match &node.prop {
    ast::MemberProp::Computed(s) => match_str(&*s.expr),
    ast::MemberProp::Ident(id) => Some((id.sym.clone(), id.span)),
    ast::MemberProp::PrivateName(_) => None,
  }
}

pub fn match_export_name(name: &ast::ModuleExportName) -> (JsWord, Span) {
  match name {
    ast::ModuleExportName::Ident(id) => (id.sym.clone(), id.span),
    ast::ModuleExportName::Str(s) => (s.value.clone(), s.span),
  }
}

/// Properties like `ExportNamedSpecifier::orig` have to be an Ident if `src` is `None`
pub fn match_export_name_ident(name: &ast::ModuleExportName) -> &ast::Ident {
  match name {
    ast::ModuleExportName::Ident(id) => id,
    ast::ModuleExportName::Str(_) => unreachable!(),
  }
}

pub fn match_require(node: &ast::Expr, decls: &HashSet<Id>, ignore_mark: Mark) -> Option<JsWord> {
  use ast::*;

  match node {
    Expr::Call(call) => match &call.callee {
      Callee::Expr(expr) => match &**expr {
        Expr::Ident(ident) => {
          if ident.sym == js_word!("require")
            && !decls.contains(&(ident.sym.clone(), ident.span.ctxt))
            && !is_marked(ident.span, ignore_mark)
          {
            if let Some(arg) = call.args.get(0) {
              return match_str(&*arg.expr).map(|(name, _)| name);
            }
          }

          None
        }
        Expr::Member(member) => {
          if match_member_expr(member, vec!["module", "require"], decls) {
            if let Some(arg) = call.args.get(0) {
              return match_str(&*arg.expr).map(|(name, _)| name);
            }
          }

          None
        }
        _ => None,
      },
      _ => None,
    },
    _ => None,
  }
}

macro_rules! id {
  ($ident: expr) => {
    ($ident.sym.clone(), $ident.span.ctxt)
  };
}
pub fn match_module_reference(collect: &Collect, node: &ast::Expr) -> Option<(JsWord, JsWord)> {
  match node {
    ast::Expr::Ident(ident) => {
      if let Some(Import {
        source, specifier, ..
      }) = collect.imports.get(&id!(ident))
      {
        return Some((source.clone(), specifier.clone()));
      }
    }
    ast::Expr::Member(member) => {
      let prop = match &*member.prop {
        ast::Expr::Ident(ident) => {
          if !member.computed {
            ident.sym.clone()
          } else {
            return None;
          }
        }
        ast::Expr::Lit(ast::Lit::Str(str_)) => str_.value.clone(),
        _ => return None,
      };

      if let ast::ExprOrSuper::Expr(expr) = &member.obj {
        if let Some(source) = collect.match_require(expr) {
          return Some((source, prop));
        }

        if let ast::Expr::Ident(ident) = &**expr {
          if let Some(Import {
            source, specifier, ..
          }) = collect.imports.get(&id!(ident))
          {
            if specifier == "default" || specifier == "*" {
              return Some((source.clone(), prop));
            }
          }
        }
      }
    }
    _ => {}
  }

  None
}

pub fn match_import(node: &ast::Expr, ignore_mark: Mark) -> Option<JsWord> {
  use ast::*;

  match node {
    Expr::Call(call) => match &call.callee {
      Callee::Import(ident) if !is_marked(ident.span, ignore_mark) => {
        if let Some(arg) = call.args.get(0) {
          return match_str(&*arg.expr).map(|(name, _)| name);
        }
        None
      }
      _ => None,
    },
    _ => None,
  }
}

// `name` must not be an existing binding.
pub fn create_global_decl_stmt(
  name: swc_atoms::JsWord,
  init: ast::Expr,
  global_mark: Mark,
) -> (ast::Stmt, SyntaxContext) {
  // The correct value would actually be `DUMMY_SP.apply_mark(Mark::fresh(Mark::root()))`.
  // But this saves us from running the resolver again in some cases.
  let span = DUMMY_SP.apply_mark(global_mark);

  (
    ast::Stmt::Decl(ast::Decl::Var(ast::VarDecl {
      kind: ast::VarDeclKind::Var,
      declare: false,
      span: DUMMY_SP,
      decls: vec![ast::VarDeclarator {
        name: ast::Pat::Ident(ast::BindingIdent::from(ast::Ident::new(name, span))),
        span: DUMMY_SP,
        definite: false,
        init: Some(Box::new(init)),
      }],
    })),
    span.ctxt,
  )
}

pub fn get_undefined_ident(unresolved_mark: Mark) -> ast::Ident {
  ast::Ident::new(js_word!("undefined"), DUMMY_SP.apply_mark(unresolved_mark))
}

#[derive(Debug, Serialize, Deserialize, Clone, Eq, PartialEq)]
pub struct SourceLocation {
  pub start_line: usize,
  pub start_col: usize,
  pub end_line: usize,
  pub end_col: usize,
}

impl SourceLocation {
  pub fn from(source_map: &swc_common::SourceMap, span: swc_common::Span) -> Self {
    if span.lo.is_dummy() || span.hi.is_dummy() {
      return SourceLocation {
        start_line: 1,
        start_col: 1,
        end_line: 1,
        end_col: 1,
      };
    }

    let start = source_map.lookup_char_pos(span.lo);
    let end = source_map.lookup_char_pos(span.hi);
    // - SWC's columns are exclusive, ours are inclusive (column - 1)
    // - SWC has 0-based columns, ours are 1-based (column + 1)
    // = +-0
    SourceLocation {
      start_line: start.line,
      start_col: start.col_display + 1,
      end_line: end.line,
      end_col: end.col_display,
    }
  }
}

impl PartialOrd for SourceLocation {
  fn partial_cmp(&self, other: &SourceLocation) -> Option<Ordering> {
    match self.start_line.cmp(&other.start_line) {
      Ordering::Equal => self.start_col.partial_cmp(&other.start_col),
      o => Some(o),
    }
  }
}

#[derive(Serialize, Deserialize, Debug)]
pub struct CodeHighlight {
  pub message: Option<String>,
  pub loc: SourceLocation,
}

#[derive(Serialize, Deserialize, Debug)]
pub struct Diagnostic {
  pub message: String,
  pub code_highlights: Option<Vec<CodeHighlight>>,
  pub hints: Option<Vec<String>>,
  pub show_environment: bool,
  pub severity: DiagnosticSeverity,
  pub documentation_url: Option<String>,
}

#[derive(Serialize, Deserialize, Debug, Eq, PartialEq)]
pub enum DiagnosticSeverity {
  /// Fails the build with an error.
  Error,
  /// Logs a warning, but the build does not fail.
  Warning,
  /// An error if this is source code in the project, or a warning if in node_modules.
  SourceError,
}

#[derive(Serialize, Debug, Deserialize, Eq, PartialEq, Clone, Copy)]
pub enum SourceType {
  Script,
  Module,
}

#[derive(Debug)]
pub struct Bailout {
  pub loc: SourceLocation,
  pub reason: BailoutReason,
}

impl Bailout {
  pub fn to_diagnostic(&self) -> Diagnostic {
    let (message, documentation_url) = self.reason.info();
    Diagnostic {
      message: message.into(),
      documentation_url: Some(documentation_url.into()),
      code_highlights: Some(vec![CodeHighlight {
        loc: self.loc.clone(),
        message: None,
      }]),
      show_environment: false,
      severity: DiagnosticSeverity::Warning,
      hints: None,
    }
  }
}

#[derive(Debug, Eq, PartialEq)]
pub enum BailoutReason {
  NonTopLevelRequire,
  NonStaticDestructuring,
  TopLevelReturn,
  Eval,
  NonStaticExports,
  FreeModule,
  FreeExports,
  ExportsReassignment,
  ModuleReassignment,
  NonStaticDynamicImport,
  NonStaticAccess,
}

impl BailoutReason {
  fn info(&self) -> (&str, &str) {
    match self {
      BailoutReason::NonTopLevelRequire => (
        "Conditional or non-top-level `require()` call. This causes the resolved module and all dependencies to be wrapped.",
        "https://parceljs.org/features/scope-hoisting/#avoid-conditional-require()"
      ),
      BailoutReason::NonStaticDestructuring => (
        "Non-static destructuring of `require` or dynamic `import()`. This causes all exports of the resolved module to be included.",
        "https://parceljs.org/features/scope-hoisting/#commonjs"
      ),
      BailoutReason::TopLevelReturn => (
        "Module contains a top-level `return` statement. This causes the module to be wrapped in a function and tree shaking to be disabled.",
        "https://parceljs.org/features/scope-hoisting/#avoid-top-level-return"
      ),
      BailoutReason::Eval => (
        "Module contains usage of `eval`. This causes the module to be wrapped in a function and minification to be disabled.",
        "https://parceljs.org/features/scope-hoisting/#avoid-eval"
      ),
      BailoutReason::NonStaticExports => (
        "Non-static access of CommonJS `exports` object. This causes tree shaking to be disabled for the module.",
        "https://parceljs.org/features/scope-hoisting/#commonjs"
      ),
      BailoutReason::FreeModule => (
        "Unknown usage of CommonJS `module` object. This causes the module to be wrapped, and tree shaking to be disabled.",
        "https://parceljs.org/features/scope-hoisting/#commonjs"
      ),
      BailoutReason::FreeExports => (
        "Unknown usage of CommonJS `exports` object. This causes tree shaking to be disabled.",
        "https://parceljs.org/features/scope-hoisting/#commonjs"
      ),
      BailoutReason::ExportsReassignment => (
        "Module contains a reassignment of the CommonJS `exports` object. This causes the module to be wrapped and tree-shaking to be disabled.",
        "https://parceljs.org/features/scope-hoisting/#avoid-module-and-exports-re-assignment"
      ),
      BailoutReason::ModuleReassignment => (
        "Module contains a reassignment of the CommonJS `module` object. This causes the module to be wrapped and tree-shaking to be disabled.",
        "https://parceljs.org/features/scope-hoisting/#avoid-module-and-exports-re-assignment"
      ),
      BailoutReason::NonStaticDynamicImport => (
        "Unknown dynamic import usage. This causes tree shaking to be disabled for the resolved module.",
        "https://parceljs.org/features/scope-hoisting/#dynamic-imports"
      ),
      BailoutReason::NonStaticAccess => (
        "Non-static access of an `import` or `require`. This causes tree shaking to be disabled for the resolved module.",
        "https://parceljs.org/features/scope-hoisting/#dynamic-member-accesses"
      ),
    }
  }
}

#[macro_export]
macro_rules! fold_member_expr_skip_prop {
  () => {
    fn fold_member_expr(
      &mut self,
      mut node: swc_ecmascript::ast::MemberExpr,
    ) -> swc_ecmascript::ast::MemberExpr {
      node.obj = node.obj.fold_with(self);

      if let swc_ecmascript::ast::MemberProp::Computed(_) = node.prop {
        node.prop = node.prop.fold_with(self);
      }

      node
    }
  };
}

#[macro_export]
macro_rules! id {
  ($ident: expr) => {
    $ident.to_id()
  };
}<|MERGE_RESOLUTION|>--- conflicted
+++ resolved
@@ -1,25 +1,15 @@
 use std::cmp::Ordering;
 use std::collections::HashSet;
 
+use crate::hoist::{Collect, Import};
 use crate::id;
 use serde::{Deserialize, Serialize};
 use swc_atoms::JsWord;
 use swc_common::{Mark, Span, SyntaxContext, DUMMY_SP};
 use swc_ecmascript::ast::{self, Id};
 
-<<<<<<< HEAD
-use crate::hoist::{Collect, Import};
-
-pub fn match_member_expr(
-  expr: &ast::MemberExpr,
-  idents: Vec<&str>,
-  decls: &HashSet<(JsWord, SyntaxContext)>,
-) -> bool {
-  use ast::{Expr::*, ExprOrSuper::*, Ident, Lit, Str};
-=======
 pub fn match_member_expr(expr: &ast::MemberExpr, idents: Vec<&str>, decls: &HashSet<Id>) -> bool {
   use ast::{Expr, Ident, Lit, MemberProp, Str};
->>>>>>> 4ebb9675
 
   let mut member = expr;
   let mut idents = idents;
@@ -176,31 +166,29 @@
       }
     }
     ast::Expr::Member(member) => {
-      let prop = match &*member.prop {
-        ast::Expr::Ident(ident) => {
-          if !member.computed {
-            ident.sym.clone()
+      let prop = match &member.prop {
+        ast::MemberProp::Ident(ident) => ident.sym.clone(),
+        ast::MemberProp::Computed(ast::ComputedPropName { expr, .. }) => {
+          if let ast::Expr::Lit(ast::Lit::Str(str_)) = &**expr {
+            str_.value.clone()
           } else {
             return None;
           }
         }
-        ast::Expr::Lit(ast::Lit::Str(str_)) => str_.value.clone(),
         _ => return None,
       };
 
-      if let ast::ExprOrSuper::Expr(expr) = &member.obj {
-        if let Some(source) = collect.match_require(expr) {
-          return Some((source, prop));
-        }
-
-        if let ast::Expr::Ident(ident) = &**expr {
-          if let Some(Import {
-            source, specifier, ..
-          }) = collect.imports.get(&id!(ident))
-          {
-            if specifier == "default" || specifier == "*" {
-              return Some((source.clone(), prop));
-            }
+      if let Some(source) = collect.match_require(&*member.obj) {
+        return Some((source, prop));
+      }
+
+      if let ast::Expr::Ident(ident) = &*member.obj {
+        if let Some(Import {
+          source, specifier, ..
+        }) = collect.imports.get(&id!(ident))
+        {
+          if specifier == "default" || specifier == "*" {
+            return Some((source.clone(), prop));
           }
         }
       }
