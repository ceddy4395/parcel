--- conflicted
+++ resolved
@@ -411,15 +411,11 @@
       diagnostics,
       used_env,
       has_node_replacements,
-<<<<<<< HEAD
+      is_constant_module,
       has_cjs_exports,
       static_cjs_exports,
       should_wrap,
     } = await (transformAsync || transform)(options.db, {
-=======
-      is_constant_module,
-    } = await (transformAsync || transform)({
->>>>>>> 375a2e51
       filename: asset.filePath,
       code,
       module_id: asset.id,
@@ -458,22 +454,16 @@
       is_esm_output: asset.env.outputFormat === 'esmodule',
       trace_bailouts: options.logLevel === 'verbose',
       is_swc_helpers: /@swc[/\\]helpers/.test(asset.filePath),
-<<<<<<< HEAD
+      standalone: asset.query.has('standalone'),
+      inline_constants: config.inlineConstants,
       resolve_helpers_from: __filename,
       side_effects: asset.sideEffects,
       supports_dynamic_import: asset.env.supports('dynamic-import', true),
     });
 
-    // console.log(dependencies, symbols);
-=======
-      standalone: asset.query.has('standalone'),
-      inline_constants: config.inlineConstants,
-    });
-
     if (is_constant_module) {
       asset.meta.isConstantModule = true;
     }
->>>>>>> 375a2e51
 
     let convertLoc = (loc): SourceLocation => {
       let location = {
