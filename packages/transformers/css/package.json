--- conflicted
+++ resolved
@@ -22,15 +22,9 @@
   "dependencies": {
     "@parcel/plugin": "^2.0.0-frontbucket.30",
     "@parcel/source-map": "2.0.0-alpha.4.15",
-<<<<<<< HEAD
     "@parcel/utils": "^2.0.0-frontbucket.26",
-    "postcss": "^7.0.5",
-    "postcss-value-parser": "^3.3.1",
-=======
-    "@parcel/utils": "2.0.0-beta.1",
     "postcss": "^8.0.5",
     "postcss-value-parser": "^4.1.0",
->>>>>>> 014168ad
     "semver": "^5.4.1"
   }
 }