{
  "name": "@parcel/transformer-svg-react",
<<<<<<< HEAD
  "version": "2.0.11",
=======
  "version": "2.0.0",
>>>>>>> 84da50ae
  "license": "MIT",
  "publishConfig": {
    "access": "public"
  },
  "funding": {
    "type": "opencollective",
    "url": "https://opencollective.com/parcel"
  },
  "repository": {
    "type": "git",
    "url": "https://github.com/parcel-bundler/parcel.git"
  },
  "main": "lib/SvgReactTransformer.js",
  "source": "src/SvgReactTransformer.js",
  "engines": {
    "node": ">= 12.0.0",
    "parcel": "^2.0.0"
  },
  "dependencies": {
<<<<<<< HEAD
    "@parcel/plugin": "2.0.11",
=======
    "@parcel/plugin": "^2.0.0",
>>>>>>> 84da50ae
    "@svgr/core": "^5.5.0",
    "@svgr/plugin-jsx": "^5.5.0",
    "@svgr/plugin-svgo": "^5.5.0",
    "camelcase": "^5.3.1"
  }
}<|MERGE_RESOLUTION|>--- conflicted
+++ resolved
@@ -1,10 +1,6 @@
 {
   "name": "@parcel/transformer-svg-react",
-<<<<<<< HEAD
   "version": "2.0.11",
-=======
-  "version": "2.0.0",
->>>>>>> 84da50ae
   "license": "MIT",
   "publishConfig": {
     "access": "public"
@@ -24,11 +20,7 @@
     "parcel": "^2.0.0"
   },
   "dependencies": {
-<<<<<<< HEAD
     "@parcel/plugin": "2.0.11",
-=======
-    "@parcel/plugin": "^2.0.0",
->>>>>>> 84da50ae
     "@svgr/core": "^5.5.0",
     "@svgr/plugin-jsx": "^5.5.0",
     "@svgr/plugin-svgo": "^5.5.0",
