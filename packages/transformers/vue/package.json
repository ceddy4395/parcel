{
  "name": "@parcel/transformer-vue",
  "version": "2.0.0-frontbucket.10",
  "license": "MIT",
  "publishConfig": {
    "access": "public"
  },
  "funding": {
    "type": "opencollective",
    "url": "https://opencollective.com/parcel"
  },
  "repository": {
    "type": "git",
    "url": "https://github.com/parcel-bundler/parcel.git"
  },
  "main": "lib/VueTransformer.js",
  "source": "src/VueTransformer.js",
  "engines": {
    "node": ">= 12.0.0",
    "parcel": "^2.0.0-beta.1"
  },
  "dependencies": {
<<<<<<< HEAD
    "@parcel/diagnostic": "2.0.0-frontbucket.24",
    "@parcel/plugin": "2.0.0-frontbucket.40",
    "@parcel/source-map": "2.0.0-alpha.4.19",
    "@parcel/utils": "2.0.0-frontbucket.36",
=======
    "@parcel/diagnostic": "2.0.0-beta.1",
    "@parcel/plugin": "2.0.0-beta.1",
    "@parcel/source-map": "2.0.0-alpha.4.19",
    "@parcel/utils": "2.0.0-beta.1",
>>>>>>> cd90e1ec
    "nullthrows": "^1.1.1",
    "semver": "^5.4.1"
  },
  "devDependencies": {
    "@vue/compiler-sfc": "^3.0.0",
    "vue": "^3.0.0"
  }
}<|MERGE_RESOLUTION|>--- conflicted
+++ resolved
@@ -20,17 +20,10 @@
     "parcel": "^2.0.0-beta.1"
   },
   "dependencies": {
-<<<<<<< HEAD
     "@parcel/diagnostic": "2.0.0-frontbucket.24",
     "@parcel/plugin": "2.0.0-frontbucket.40",
     "@parcel/source-map": "2.0.0-alpha.4.19",
     "@parcel/utils": "2.0.0-frontbucket.36",
-=======
-    "@parcel/diagnostic": "2.0.0-beta.1",
-    "@parcel/plugin": "2.0.0-beta.1",
-    "@parcel/source-map": "2.0.0-alpha.4.19",
-    "@parcel/utils": "2.0.0-beta.1",
->>>>>>> cd90e1ec
     "nullthrows": "^1.1.1",
     "semver": "^5.4.1"
   },
