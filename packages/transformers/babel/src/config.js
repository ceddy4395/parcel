--- conflicted
+++ resolved
@@ -18,19 +18,11 @@
 const TYPESCRIPT_EXTNAME_RE = /^\.tsx?/;
 const BABEL_TRANSFORMER_DIR = path.dirname(__dirname);
 
-<<<<<<< HEAD
-export async function load(config: Config, options: PluginOptions) {
-  if (!config.isSource) {
-    return;
-  }
-
-=======
 export async function load(
   config: Config,
   options: PluginOptions,
   logger: PluginLogger
 ) {
->>>>>>> cda189c4
   if (config.result != null) {
     return reload(config, options);
   }
