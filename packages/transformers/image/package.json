{
  "name": "@parcel/transformer-image",
<<<<<<< HEAD
  "version": "2.0.12",
=======
  "version": "2.2.1",
>>>>>>> 74fcc3fb
  "license": "MIT",
  "publishConfig": {
    "access": "public"
  },
  "repository": {
    "type": "git",
    "url": "https://github.com/parcel-bundler/parcel.git"
  },
  "main": "lib/ImageTransformer.js",
  "source": "src/ImageTransformer.js",
  "engines": {
    "node": ">= 12.0.0",
    "parcel": "^2.2.1"
  },
  "dependencies": {
<<<<<<< HEAD
    "@parcel/plugin": "2.0.12",
    "@parcel/workers": "2.0.12",
=======
    "@parcel/plugin": "^2.2.1",
    "@parcel/workers": "^2.2.1",
>>>>>>> 74fcc3fb
    "nullthrows": "^1.1.1"
  },
  "devDependencies": {
    "sharp": "^0.29.1"
  }
}<|MERGE_RESOLUTION|>--- conflicted
+++ resolved
@@ -1,10 +1,6 @@
 {
   "name": "@parcel/transformer-image",
-<<<<<<< HEAD
   "version": "2.0.12",
-=======
-  "version": "2.2.1",
->>>>>>> 74fcc3fb
   "license": "MIT",
   "publishConfig": {
     "access": "public"
@@ -20,13 +16,8 @@
     "parcel": "^2.2.1"
   },
   "dependencies": {
-<<<<<<< HEAD
     "@parcel/plugin": "2.0.12",
     "@parcel/workers": "2.0.12",
-=======
-    "@parcel/plugin": "^2.2.1",
-    "@parcel/workers": "^2.2.1",
->>>>>>> 74fcc3fb
     "nullthrows": "^1.1.1"
   },
   "devDependencies": {
