{
  "name": "@parcel/fs-search",
<<<<<<< HEAD
  "version": "2.0.20",
=======
  "version": "2.4.0",
>>>>>>> d3ea2551
  "license": "MIT",
  "publishConfig": {
    "access": "public"
  },
  "funding": {
    "type": "opencollective",
    "url": "https://opencollective.com/parcel"
  },
  "repository": {
    "type": "git",
    "url": "https://github.com/parcel-bundler/parcel.git"
  },
  "engines": {
    "node": ">= 12.0.0"
  },
  "files": [
    "index.js",
    "*.node"
  ],
  "napi": {
    "name": "fs-search"
  },
  "scripts": {
    "build": "napi build --platform",
    "build-release": "napi build --platform --release"
  },
  "dependencies": {
    "detect-libc": "^1.0.3",
    "self-published": "npm:@parcel/fs-search@2.3.3-nightly.2635"
  },
  "devDependencies": {
    "@napi-rs/cli": "1.0.4"
  }
}<|MERGE_RESOLUTION|>--- conflicted
+++ resolved
@@ -1,10 +1,6 @@
 {
   "name": "@parcel/fs-search",
-<<<<<<< HEAD
   "version": "2.0.20",
-=======
-  "version": "2.4.0",
->>>>>>> d3ea2551
   "license": "MIT",
   "publishConfig": {
     "access": "public"
@@ -33,7 +29,7 @@
   },
   "dependencies": {
     "detect-libc": "^1.0.3",
-    "self-published": "npm:@parcel/fs-search@2.3.3-nightly.2635"
+    "self-published": "npm:@parcel/fs-search@2.4.1-nightly.2654"
   },
   "devDependencies": {
     "@napi-rs/cli": "1.0.4"
