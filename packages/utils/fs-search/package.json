{
  "name": "@parcel/fs-search",
  "version": "2.0.9",
  "license": "MIT",
  "publishConfig": {
    "access": "public"
  },
  "funding": {
    "type": "opencollective",
    "url": "https://opencollective.com/parcel"
  },
  "repository": {
    "type": "git",
    "url": "https://github.com/parcel-bundler/parcel.git"
  },
  "engines": {
    "node": ">= 12.0.0"
  },
  "files": [
    "index.js",
    "*.node"
  ],
  "napi": {
    "name": "fs-search"
  },
  "scripts": {
    "build": "napi build --platform",
    "build-release": "napi build --platform --release"
  },
  "dependencies": {
    "detect-libc": "^1.0.3",
    "self-published": "npm:@parcel/fs-search@2.0.0-rc.0"
  },
  "devDependencies": {
<<<<<<< HEAD
    "@napi-rs/cli": "1.0.4"
=======
    "@napi-rs/cli": "1.0.4",
    "self-published": "npm:@parcel/fs-search@2.0.0-rc.0"
>>>>>>> cd013739
  }
}<|MERGE_RESOLUTION|>--- conflicted
+++ resolved
@@ -32,11 +32,7 @@
     "self-published": "npm:@parcel/fs-search@2.0.0-rc.0"
   },
   "devDependencies": {
-<<<<<<< HEAD
-    "@napi-rs/cli": "1.0.4"
-=======
     "@napi-rs/cli": "1.0.4",
     "self-published": "npm:@parcel/fs-search@2.0.0-rc.0"
->>>>>>> cd013739
   }
 }