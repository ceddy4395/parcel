--- conflicted
+++ resolved
@@ -41,12 +41,9 @@
   projectRoot: FilePath,
   extensions: Array<string>,
   mainFields: Array<string>,
-<<<<<<< HEAD
-  aliasField?: string,
-=======
   packageManager?: PackageManager,
   logger?: PluginLogger,
->>>>>>> 083e530c
+  aliasField?: string,
 |};
 type ResolvedFile = {|
   path: string,
@@ -98,13 +95,10 @@
   mainFields: Array<string>;
   packageCache: Map<string, InternalPackageJSON>;
   rootPackage: InternalPackageJSON | null;
-<<<<<<< HEAD
+  packageManager: ?PackageManager;
+  logger: ?PluginLogger;
   // ATLASSIAN: Allow a custom fieldname to be specified so that we can have different aliases for different builds (i.e. SSR and client side builds)
   aliasField: string;
-=======
-  packageManager: ?PackageManager;
-  logger: ?PluginLogger;
->>>>>>> 083e530c
 
   constructor(opts: Options) {
     this.extensions = opts.extensions.map(ext =>
@@ -115,13 +109,10 @@
     this.projectRoot = opts.projectRoot;
     this.packageCache = new Map();
     this.rootPackage = null;
-<<<<<<< HEAD
+    this.packageManager = opts.packageManager;
+    this.logger = opts.logger;
     // ATLASSIAN: Allow a custom fieldname to be specified so that we can have different aliases for different builds (i.e. SSR and client side builds)
     this.aliasField = opts.aliasField ? opts.aliasField : 'alias';
-=======
-    this.packageManager = opts.packageManager;
-    this.logger = opts.logger;
->>>>>>> 083e530c
   }
 
   async resolve({
