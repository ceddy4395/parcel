{
  "name": "@parcel/config-default",
  "version": "2.0.0-frontbucket.76",
  "license": "MIT",
  "publishConfig": {
    "access": "public"
  },
  "funding": {
    "type": "opencollective",
    "url": "https://opencollective.com/parcel"
  },
  "repository": {
    "type": "git",
    "url": "https://github.com/parcel-bundler/parcel.git"
  },
  "main": "index.json",
  "scripts": {
    "test-ci": "mocha"
  },
  "dependencies": {
<<<<<<< HEAD
    "@atlassian/parcel-reporter-analytics": "2.0.0-frontbucket.75",
    "@parcel/bundler-default": "2.0.0-frontbucket.75",
    "@parcel/namer-default": "2.0.0-frontbucket.75",
    "@parcel/optimizer-cssnano": "2.0.0-frontbucket.75",
    "@parcel/optimizer-htmlnano": "2.0.0-frontbucket.75",
    "@parcel/optimizer-terser": "2.0.0-frontbucket.75",
    "@parcel/packager-css": "2.0.0-frontbucket.75",
    "@parcel/packager-html": "2.0.0-frontbucket.75",
    "@parcel/packager-js": "2.0.0-frontbucket.75",
    "@parcel/packager-raw": "2.0.0-frontbucket.75",
    "@parcel/reporter-manifest": "2.0.0-frontbucket.75",
    "@parcel/reporter-react-loadable": "2.0.0-frontbucket.75",
    "@parcel/resolver-default": "2.0.0-frontbucket.75",
    "@parcel/runtime-browser-hmr": "2.0.0-frontbucket.75",
    "@parcel/runtime-js": "2.0.0-frontbucket.75",
    "@parcel/runtime-react-refresh": "2.0.0-frontbucket.75",
    "@parcel/transformer-babel": "2.0.0-frontbucket.75",
    "@parcel/transformer-css": "2.0.0-frontbucket.75",
    "@parcel/transformer-html": "2.0.0-frontbucket.75",
    "@parcel/transformer-js": "2.0.0-frontbucket.75",
    "@parcel/transformer-json": "2.0.0-frontbucket.75",
    "@parcel/transformer-postcss": "2.0.0-frontbucket.75",
    "@parcel/transformer-posthtml": "2.0.0-frontbucket.75",
    "@parcel/transformer-raw": "2.0.0-frontbucket.75",
    "@parcel/transformer-react-refresh-babel": "2.0.0-frontbucket.75",
    "@parcel/transformer-react-refresh-wrap": "2.0.0-frontbucket.75"
=======
    "@atlassian/parcel-reporter-analytics": "2.0.0-frontbucket.76",
    "@parcel/bundler-default": "2.0.0-frontbucket.76",
    "@parcel/namer-default": "2.0.0-frontbucket.76",
    "@parcel/optimizer-cssnano": "2.0.0-frontbucket.76",
    "@parcel/optimizer-htmlnano": "2.0.0-frontbucket.76",
    "@parcel/optimizer-terser": "2.0.0-frontbucket.76",
    "@parcel/packager-css": "2.0.0-frontbucket.76",
    "@parcel/packager-html": "2.0.0-frontbucket.76",
    "@parcel/packager-js": "2.0.0-frontbucket.76",
    "@parcel/packager-raw": "2.0.0-frontbucket.76",
    "@parcel/reporter-bundle-buddy": "2.0.0-frontbucket.76",
    "@parcel/reporter-dev-server": "2.0.0-frontbucket.76",
    "@parcel/reporter-manifest": "2.0.0-frontbucket.76",
    "@parcel/reporter-react-loadable": "2.0.0-frontbucket.76",
    "@parcel/resolver-default": "2.0.0-frontbucket.76",
    "@parcel/runtime-browser-hmr": "2.0.0-frontbucket.76",
    "@parcel/runtime-js": "2.0.0-frontbucket.76",
    "@parcel/runtime-react-refresh": "2.0.0-frontbucket.76",
    "@parcel/transformer-babel": "2.0.0-frontbucket.76",
    "@parcel/transformer-css": "2.0.0-frontbucket.76",
    "@parcel/transformer-html": "2.0.0-frontbucket.76",
    "@parcel/transformer-js": "2.0.0-frontbucket.76",
    "@parcel/transformer-json": "2.0.0-frontbucket.76",
    "@parcel/transformer-postcss": "2.0.0-frontbucket.76",
    "@parcel/transformer-posthtml": "2.0.0-frontbucket.76",
    "@parcel/transformer-raw": "2.0.0-frontbucket.76",
    "@parcel/transformer-react-refresh-babel": "2.0.0-frontbucket.76",
    "@parcel/transformer-react-refresh-wrap": "2.0.0-frontbucket.76"
>>>>>>> 66d83c97
  },
  "parcelDependencies": {
    "@parcel/optimizer-data-url": "2.0.0-frontbucket.75",
    "@parcel/packager-raw-url": "2.0.0-frontbucket.75",
    "@parcel/packager-ts": "2.0.0-frontbucket.75",
    "@parcel/transformer-coffeescript": "2.0.0-frontbucket.75",
    "@parcel/transformer-elm": "2.0.0-frontbucket.75",
    "@parcel/transformer-glsl": "2.0.0-frontbucket.75",
    "@parcel/transformer-graphql": "2.0.0-frontbucket.75",
    "@parcel/transformer-image": "2.0.0-frontbucket.75",
    "@parcel/transformer-inline-string": "2.0.0-frontbucket.75",
    "@parcel/transformer-jsonld": "2.0.0-frontbucket.75",
    "@parcel/transformer-less": "2.0.0-frontbucket.75",
    "@parcel/transformer-mdx": "2.0.0-frontbucket.75",
    "@parcel/transformer-pug": "2.0.0-frontbucket.75",
    "@parcel/transformer-sass": "2.0.0-frontbucket.75",
    "@parcel/transformer-stylus": "2.0.0-frontbucket.75",
    "@parcel/transformer-sugarss": "2.0.0-frontbucket.75",
    "@parcel/transformer-toml": "2.0.0-frontbucket.75",
    "@parcel/transformer-typescript-types": "2.0.0-frontbucket.75",
    "@parcel/transformer-vue": "2.0.0-frontbucket.75",
    "@parcel/transformer-webmanifest": "2.0.0-frontbucket.75",
    "@parcel/transformer-workerize": "2.0.0-frontbucket.75",
    "@parcel/transformer-yaml": "2.0.0-frontbucket.75"
  },
  "peerDependencies": {
    "@parcel/core": "^2.0.0-alpha.3.1"
  }
}<|MERGE_RESOLUTION|>--- conflicted
+++ resolved
@@ -18,34 +18,6 @@
     "test-ci": "mocha"
   },
   "dependencies": {
-<<<<<<< HEAD
-    "@atlassian/parcel-reporter-analytics": "2.0.0-frontbucket.75",
-    "@parcel/bundler-default": "2.0.0-frontbucket.75",
-    "@parcel/namer-default": "2.0.0-frontbucket.75",
-    "@parcel/optimizer-cssnano": "2.0.0-frontbucket.75",
-    "@parcel/optimizer-htmlnano": "2.0.0-frontbucket.75",
-    "@parcel/optimizer-terser": "2.0.0-frontbucket.75",
-    "@parcel/packager-css": "2.0.0-frontbucket.75",
-    "@parcel/packager-html": "2.0.0-frontbucket.75",
-    "@parcel/packager-js": "2.0.0-frontbucket.75",
-    "@parcel/packager-raw": "2.0.0-frontbucket.75",
-    "@parcel/reporter-manifest": "2.0.0-frontbucket.75",
-    "@parcel/reporter-react-loadable": "2.0.0-frontbucket.75",
-    "@parcel/resolver-default": "2.0.0-frontbucket.75",
-    "@parcel/runtime-browser-hmr": "2.0.0-frontbucket.75",
-    "@parcel/runtime-js": "2.0.0-frontbucket.75",
-    "@parcel/runtime-react-refresh": "2.0.0-frontbucket.75",
-    "@parcel/transformer-babel": "2.0.0-frontbucket.75",
-    "@parcel/transformer-css": "2.0.0-frontbucket.75",
-    "@parcel/transformer-html": "2.0.0-frontbucket.75",
-    "@parcel/transformer-js": "2.0.0-frontbucket.75",
-    "@parcel/transformer-json": "2.0.0-frontbucket.75",
-    "@parcel/transformer-postcss": "2.0.0-frontbucket.75",
-    "@parcel/transformer-posthtml": "2.0.0-frontbucket.75",
-    "@parcel/transformer-raw": "2.0.0-frontbucket.75",
-    "@parcel/transformer-react-refresh-babel": "2.0.0-frontbucket.75",
-    "@parcel/transformer-react-refresh-wrap": "2.0.0-frontbucket.75"
-=======
     "@atlassian/parcel-reporter-analytics": "2.0.0-frontbucket.76",
     "@parcel/bundler-default": "2.0.0-frontbucket.76",
     "@parcel/namer-default": "2.0.0-frontbucket.76",
@@ -74,7 +46,6 @@
     "@parcel/transformer-raw": "2.0.0-frontbucket.76",
     "@parcel/transformer-react-refresh-babel": "2.0.0-frontbucket.76",
     "@parcel/transformer-react-refresh-wrap": "2.0.0-frontbucket.76"
->>>>>>> 66d83c97
   },
   "parcelDependencies": {
     "@parcel/optimizer-data-url": "2.0.0-frontbucket.75",
