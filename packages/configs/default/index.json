{
  "bundler": "@parcel/bundler-default",
  "transformers": {
    "types:*.{ts,tsx}": ["@parcel/transformer-typescript-types"],
    "bundle-text:*": ["@parcel/transformer-inline-string", "..."],
    "data-url:*": ["@parcel/transformer-inline-string", "..."],
    "preload:*": ["..."],
    "prefetch:*": ["..."],
    "*.worker.{js,mjs,jsm,jsx,es6,ts,tsx}": [
      "@parcel/transformer-workerize",
      "..."
    ],
    "*.{js,mjs,jsm,jsx,es6,cjs,ts,tsx}": [
      "@parcel/transformer-react-refresh-babel",
      "@parcel/transformer-babel",
      "@parcel/transformer-js",
      "@parcel/transformer-react-refresh-wrap"
    ],
    "*.{json,json5}": ["@parcel/transformer-json"],
    "*.jsonld": ["@parcel/transformer-jsonld"],
    "*.toml": ["@parcel/transformer-toml"],
    "*.webmanifest": ["@parcel/transformer-webmanifest"],
    "*.yaml": ["@parcel/transformer-yaml"],
    "*.{glsl,vert,frag}": ["@parcel/transformer-glsl"],
    "*.{gql,graphql}": ["@parcel/transformer-graphql"],
    "*.{styl,stylus}": ["@parcel/transformer-stylus"],
    "*.{sass,scss}": ["@parcel/transformer-sass"],
    "*.less": ["@parcel/transformer-less"],
    "*.{css,pcss}": ["@parcel/transformer-postcss", "@parcel/transformer-css"],
    "*.sss": ["@parcel/transformer-sugarss"],
    "*.{htm,html}": [
      "@parcel/transformer-posthtml",
      "@parcel/transformer-html"
    ],
    "*.pug": ["@parcel/transformer-pug"],
    "*.coffee": ["@parcel/transformer-coffeescript"],
    "*.elm": ["@parcel/transformer-elm"],
    "*.mdx": ["@parcel/transformer-mdx"],
    "*.{eot,gif,jpg,jpeg,ico,mp4,png,svg,ttf,woff}": [
      "@parcel/transformer-image",
      "@parcel/transformer-raw"
    ],
    "*.vue": ["@parcel/transformer-vue"],
    "template:*.vue": ["@parcel/transformer-vue"],
    "script:*.vue": ["@parcel/transformer-vue"],
    "style:*.vue": ["@parcel/transformer-vue"],
    "custom:*.vue": ["@parcel/transformer-vue"],
    "url:*.{png,jpg,jpeg,webp}": ["@parcel/transformer-image"],
    "url:*": ["@parcel/transformer-raw"]
  },
  "namers": ["@parcel/namer-default"],
  "runtimes": {
    "browser": [
      "@parcel/runtime-js",
      "@parcel/runtime-browser-hmr",
      "@parcel/runtime-react-refresh"
    ],
    "service-worker": ["@parcel/runtime-js"],
    "web-worker": ["@parcel/runtime-js"],
    "node": ["@parcel/runtime-js"],
    "electron-renderer": ["@parcel/runtime-js"],
    "electron-main": ["@parcel/runtime-js"]
  },
  "optimizers": {
    "data-url:*": ["...", "@parcel/optimizer-data-url"],
    "*.css": ["@parcel/optimizer-cssnano"],
    "*.js": ["@parcel/optimizer-terser"],
    "*.html": ["@parcel/optimizer-htmlnano"]
  },
  "packagers": {
    "*.html": "@parcel/packager-html",
    "*.css": "@parcel/packager-css",
    "*.js": "@parcel/packager-js",
    "*.ts": "@parcel/packager-ts",
    "*.{jsonld,webmanifest}": "@parcel/packager-raw-url",
    "*": "@parcel/packager-raw"
  },
  "resolvers": ["@parcel/resolver-default"],
  "reporters": [
    "@atlassian/parcel-reporter-analytics",
    "@parcel/reporter-manifest",
    "@parcel/reporter-cli",
<<<<<<< HEAD
    "@parcel/reporter-dev-server",
    "@parcel/reporter-bundle-analyzer",
    "@parcel/reporter-react-loadable",
    "@parcel/reporter-bundle-buddy"
=======
    "@parcel/reporter-dev-server"
>>>>>>> a26f6397
  ]
}<|MERGE_RESOLUTION|>--- conflicted
+++ resolved
@@ -80,13 +80,9 @@
     "@atlassian/parcel-reporter-analytics",
     "@parcel/reporter-manifest",
     "@parcel/reporter-cli",
-<<<<<<< HEAD
     "@parcel/reporter-dev-server",
     "@parcel/reporter-bundle-analyzer",
     "@parcel/reporter-react-loadable",
     "@parcel/reporter-bundle-buddy"
-=======
-    "@parcel/reporter-dev-server"
->>>>>>> a26f6397
   ]
 }