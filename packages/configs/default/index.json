--- conflicted
+++ resolved
@@ -76,18 +76,8 @@
     "*": "@parcel/packager-raw"
   },
   "resolvers": ["@parcel/resolver-default"],
-<<<<<<< HEAD
   "reporters": [
     "@atlassian/parcel-reporter-analytics",
-    "@parcel/reporter-manifest",
-    "@parcel/reporter-cli",
-    "@parcel/reporter-dev-server",
-    "@parcel/reporter-bundle-analyzer",
-    "@parcel/reporter-react-loadable",
-    "@parcel/reporter-bundle-buddy",
     "@parcel/reporter-trace"
   ]
-=======
-  "reporters": ["@atlassian/parcel-reporter-analytics"]
->>>>>>> 1ce8f3af
 }