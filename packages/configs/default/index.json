--- conflicted
+++ resolved
@@ -68,13 +68,10 @@
     "*": "@parcel/packager-raw"
   },
   "resolvers": ["@parcel/resolver-default"],
-<<<<<<< HEAD
   "reporters": [
     "@atlassian/parcel-reporter-analytics",
+    "@parcel/reporter-dev-server",
     "@parcel/reporter-manifest",
     "@parcel/reporter-react-loadable"
   ]
-=======
-  "reporters": ["@parcel/reporter-dev-server"]
->>>>>>> 11c576f4
 }