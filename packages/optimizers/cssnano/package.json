{
  "name": "@parcel/optimizer-cssnano",
  "version": "2.0.10",
  "license": "MIT",
  "publishConfig": {
    "access": "public"
  },
  "funding": {
    "type": "opencollective",
    "url": "https://opencollective.com/parcel"
  },
  "repository": {
    "type": "git",
    "url": "https://github.com/parcel-bundler/parcel.git"
  },
  "main": "lib/CSSNanoOptimizer.js",
  "source": "src/CSSNanoOptimizer.js",
  "engines": {
    "node": ">= 12.0.0",
    "parcel": "^2.0.0-beta.1"
  },
  "dependencies": {
<<<<<<< HEAD
    "@parcel/plugin": "2.0.10",
    "@parcel/source-map": "2.0.0-rc.7",
=======
    "@parcel/plugin": "2.0.0-rc.0",
    "@parcel/source-map": "^2.0.0",
>>>>>>> 2c838426
    "cssnano": "^5.0.5",
    "postcss": "^8.3.0"
  }
}<|MERGE_RESOLUTION|>--- conflicted
+++ resolved
@@ -20,13 +20,8 @@
     "parcel": "^2.0.0-beta.1"
   },
   "dependencies": {
-<<<<<<< HEAD
     "@parcel/plugin": "2.0.10",
-    "@parcel/source-map": "2.0.0-rc.7",
-=======
-    "@parcel/plugin": "2.0.0-rc.0",
     "@parcel/source-map": "^2.0.0",
->>>>>>> 2c838426
     "cssnano": "^5.0.5",
     "postcss": "^8.3.0"
   }
