--- conflicted
+++ resolved
@@ -1,10 +1,6 @@
 {
   "name": "@parcel/optimizer-css",
-<<<<<<< HEAD
   "version": "2.0.20",
-=======
-  "version": "2.4.0",
->>>>>>> d3ea2551
   "license": "MIT",
   "publishConfig": {
     "access": "public"
@@ -21,24 +17,14 @@
   "source": "src/CSSOptimizer.js",
   "engines": {
     "node": ">= 12.0.0",
-<<<<<<< HEAD
     "parcel": "^2.0.1"
   },
   "dependencies": {
-    "@parcel/css": "^1.0.3",
+    "@parcel/css": "^1.7.2",
+    "@parcel/diagnostic": "2.0.20",
     "@parcel/plugin": "2.0.20",
     "@parcel/source-map": "^2.0.0",
     "@parcel/utils": "2.0.20",
-=======
-    "parcel": "^2.4.0"
-  },
-  "dependencies": {
-    "@parcel/css": "^1.7.2",
-    "@parcel/diagnostic": "2.4.0",
-    "@parcel/plugin": "2.4.0",
-    "@parcel/source-map": "^2.0.0",
-    "@parcel/utils": "2.4.0",
->>>>>>> d3ea2551
     "browserslist": "^4.6.6",
     "nullthrows": "^1.1.1"
   }
