--- conflicted
+++ resolved
@@ -20,18 +20,11 @@
     "parcel": "^2.0.0-beta.1"
   },
   "dependencies": {
-<<<<<<< HEAD
+    "@parcel/diagnostic": "2.0.0-frontbucket.77",
     "@parcel/plugin": "2.0.0-frontbucket.77",
     "@parcel/ts-utils": "2.0.0-frontbucket.77",
     "@parcel/types": "2.0.0-frontbucket.77",
     "@parcel/utils": "2.0.0-frontbucket.77"
-=======
-    "@parcel/diagnostic": "2.0.0-beta.3.1",
-    "@parcel/plugin": "2.0.0-beta.3.1",
-    "@parcel/ts-utils": "2.0.0-beta.3.1",
-    "@parcel/types": "2.0.0-beta.3.1",
-    "@parcel/utils": "2.0.0-beta.3.1"
->>>>>>> db75d9cf
   },
   "devDependencies": {
     "typescript": ">=3.0.0"
