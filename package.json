--- conflicted
+++ resolved
@@ -24,12 +24,9 @@
     "test:integration-ci": "yarn workspace @parcel/integration-tests test-ci",
     "test": "yarn test:unit && yarn test:integration",
     "update-readme-toc": "doctoc README.md",
-<<<<<<< HEAD
-    "version:frontbucket": "yarn lerna version prerelease --preid frontbucket"
-=======
+    "version:frontbucket": "yarn lerna version prerelease --preid frontbucket",
     "nightly:release": "lerna publish -y --canary --preid nightly --dist-tag=nightly --exact --force-publish=*",
     "alpha:release": "lerna publish --dist-tag=next --exact --force-publish=*"
->>>>>>> 8d198b4f
   },
   "devDependencies": {
     "doctoc": "^1.4.0",
