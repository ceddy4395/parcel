--- conflicted
+++ resolved
@@ -23,12 +23,7 @@
     "check": "flow check",
     "lint": "eslint . && prettier \"./packages/*/*/{src,bin,test}/**/*.{js,json,md}\" --list-different",
     "lint:readme": "node scripts/validate-readme-toc.js",
-<<<<<<< HEAD
-    "precommit": "lint-staged",
-    "prepublishOnly": "yarn build && node scripts/update-config-dependencies.js && rename-parcel-packages",
-=======
-    "prepublishOnly": "yarn build && yarn build-ts && node scripts/update-config-dependencies.js",
->>>>>>> 413a0936
+    "prepublishOnly": "yarn build && yarn build-ts && node scripts/update-config-dependencies.js && rename-parcel-packages",
     "test:unit": "cross-env NODE_ENV=test mocha",
     "test:integration": "yarn workspace @parcel/integration-tests test",
     "test:integration-ci": "yarn workspace @parcel/integration-tests test-ci",
